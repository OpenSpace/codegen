--- conflicted
+++ resolved
@@ -72,11 +72,8 @@
             report(attributes.unequal, attributes::Unequal);
             reportBool(attributes.isColor, attributes::Color);
             reportBool(attributes.isDirectory, attributes::Directory);
-<<<<<<< HEAD
-            reportBool(attributes.isDateTime, attributes::DateTime);
-=======
-            reportBool(attributes.mustBeNotEmpty, attributes::Directory);
->>>>>>> bfe1d673
+            reportBool(attributes.isDateTime, attributes::DateTime);
+            reportBool(attributes.mustBeNotEmpty, attributes::Directory);
         }
         else if (
             type == Type::Dvec3 || type == Type::Dvec4 ||
@@ -94,11 +91,8 @@
             report(attributes.reference, attributes::Reference);
             report(attributes.unequal, attributes::Unequal);
             reportBool(attributes.isDirectory, attributes::Directory);
-<<<<<<< HEAD
-            reportBool(attributes.isDateTime, attributes::DateTime);
-=======
-            reportBool(attributes.mustBeNotEmpty, attributes::Directory);
->>>>>>> bfe1d673
+            reportBool(attributes.isDateTime, attributes::DateTime);
+            reportBool(attributes.mustBeNotEmpty, attributes::Directory);
         }
         else if (type == Type::Int || type == Type::Double || type == Type::Float) {
             report(attributes.annotation, attributes::Annotation);
@@ -107,11 +101,8 @@
             report(attributes.reference, attributes::Reference);
             reportBool(attributes.isColor, attributes::Color);
             reportBool(attributes.isDirectory, attributes::Directory);
-<<<<<<< HEAD
-            reportBool(attributes.isDateTime, attributes::DateTime);
-=======
-            reportBool(attributes.mustBeNotEmpty, attributes::Directory);
->>>>>>> bfe1d673
+            reportBool(attributes.isDateTime, attributes::DateTime);
+            reportBool(attributes.mustBeNotEmpty, attributes::Directory);
         }
         else if (type == Type::String) {
             report(attributes.inrange, attributes::InRange);
@@ -136,11 +127,8 @@
             report(attributes.notinrange, attributes::NotInRange);
             report(attributes.unequal, attributes::Unequal);
             reportBool(attributes.isColor, attributes::Color);
-<<<<<<< HEAD
-            reportBool(attributes.isDateTime, attributes::DateTime);
-=======
-            reportBool(attributes.mustBeNotEmpty, attributes::Directory);
->>>>>>> bfe1d673
+            reportBool(attributes.isDateTime, attributes::DateTime);
+            reportBool(attributes.mustBeNotEmpty, attributes::Directory);
         }
         else if (type == Type::Dictionary) {
             report(attributes.annotation, attributes::Annotation);
@@ -155,11 +143,8 @@
             report(attributes.unequal, attributes::Unequal);
             reportBool(attributes.isColor, attributes::Color);
             reportBool(attributes.isDirectory, attributes::Directory);
-<<<<<<< HEAD
-            reportBool(attributes.isDateTime, attributes::DateTime);
-=======
-            reportBool(attributes.mustBeNotEmpty, attributes::Directory);
->>>>>>> bfe1d673
+            reportBool(attributes.isDateTime, attributes::DateTime);
+            reportBool(attributes.mustBeNotEmpty, attributes::Directory);
         }
     }
 
