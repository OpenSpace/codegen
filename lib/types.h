--- conflicted
+++ resolved
@@ -181,11 +181,8 @@
 
         bool isDirectory = false;
         bool isColor = false;
-<<<<<<< HEAD
         bool isDateTime = false;
-=======
         bool mustBeNotEmpty = false;
->>>>>>> bfe1d673
     };
     Attributes attributes;
 };
