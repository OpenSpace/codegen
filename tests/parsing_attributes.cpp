/*****************************************************************************************
 *                                                                                       *
 * OpenSpace Codegen                                                                     *
 *                                                                                       *
 * Copyright (c) 2021                                                                    *
 *                                                                                       *
 * Permission is hereby granted, free of charge, to any person obtaining a copy of this  *
 * software and associated documentation files (the "Software"), to deal in the Software *
 * without restriction, including without limitation the rights to use, copy, modify,    *
 * merge, publish, distribute, sublicense, and/or sell copies of the Software, and to    *
 * permit persons to whom the Software is furnished to do so, subject to the following   *
 * conditions:                                                                           *
 *                                                                                       *
 * The above copyright notice and this permission notice shall be included in all copies *
 * or substantial portions of the Software.                                              *
 *                                                                                       *
 * THE SOFTWARE IS PROVIDED "AS IS", WITHOUT WARRANTY OF ANY KIND, EXPRESS OR IMPLIED,   *
 * INCLUDING BUT NOT LIMITED TO THE WARRANTIES OF MERCHANTABILITY, FITNESS FOR A         *
 * PARTICULAR PURPOSE AND NONINFRINGEMENT. IN NO EVENT SHALL THE AUTHORS OR COPYRIGHT    *
 * HOLDERS BE LIABLE FOR ANY CLAIM, DAMAGES OR OTHER LIABILITY, WHETHER IN AN ACTION OF  *
 * CONTRACT, TORT OR OTHERWISE, ARISING FROM, OUT OF OR IN CONNECTION WITH THE SOFTWARE  *
 * OR THE USE OR OTHER DEALINGS IN THE SOFTWARE.                                         *
 ****************************************************************************************/

#include "catch2/catch.hpp"

#include "codegen.h"
#include "parsing.h"
#include "types.h"

TEST_CASE("Parsing Attribute: Attributes (success)", "[parsing]") {
    constexpr const char Source[] = R"(
    struct [[codegen::Dictionary(Attributes)]] Parameters {
        // keyValue documentation
        float keyValue [[codegen::key("KeyKey")]];

        // keyValueOptional documentation
        std::optional<float> keyValueOptional [[codegen::key("KeyKeyOptional")]];

        // keyValueVector documentation
        std::vector<float> keyValueVector [[codegen::key("KeyKeyVector")]];

        // inRangeValueInt documentation
        int inRangeValueInt [[codegen::inrange(-2, 2)]];

        // inRangeValueIntOptional documentation
        std::optional<int> inRangeValueIntOptional [[codegen::inrange(-2, 2)]];

        // inRangeValueIntVector documentation
        std::vector<int> inRangeValueIntVector [[codegen::inrange(-2, 2)]];

        // inRangeValueFloat documentation
        float inRangeValueFloat [[codegen::inrange(-0.5, 0.75)]];

        // inRangeValueFloatOptional documentation
        std::optional<float> inRangeValueFloatOptional [[codegen::inrange(-0.5, 0.75)]];

        // inRangeValueFloatVector documentation
        std::vector<float> inRangeValueFloatVector [[codegen::inrange(-0.5, 0.75)]];

        // notInRangeValueInt documentation
        int notInRangeValueInt [[codegen::notinrange(5, 7)]];

        // notInRangeValueIntOptional documentation
        std::optional<int> notInRangeValueIntOptional [[codegen::notinrange(5, 7)]];

        // notInRangeValueIntVector documentation
        std::vector<int> notInRangeValueIntVector [[codegen::notinrange(5, 7)]];

        // notInRangeValueFloat documentation
        float notInRangeValueFloat [[codegen::notinrange(-0.5, 0.5)]];

        // notInRangeValueFloatOptional documentation
        std::optional<float> notInRangeValueFloatOptional [[codegen::notinrange(-0.5, 0.5)]];

        // notInRangeValueFloatVector documentation
        std::vector<float> notInRangeValueFloatVector [[codegen::notinrange(-0.5, 0.5)]];

        // lessValueInt documentation
        int lessValueInt [[codegen::less(-5)]];
        
        // lessValueIntOptional documentation
        std::optional<int> lessValueIntOptional [[codegen::less(-5)]];

        // lessValueIntVector documentation
        std::vector<int> lessValueIntVector [[codegen::less(-5)]];

        // lessValueFloat documentation
        float lessValueFloat [[codegen::less(15.0)]];

        // lessValueFloatOptional documentation
        std::optional<float> lessValueFloatOptional [[codegen::less(15.0)]];

        // lessValueFloatVector documentation
        std::vector<float> lessValueFloatVector [[codegen::less(15.0)]];

        // lessEqualValueInt documentation
        int lessEqualValueInt [[codegen::lessequal(25)]];

        // lessEqualValueIntOptional documentation
        std::optional<int> lessEqualValueIntOptional [[codegen::lessequal(25)]];

        // lessEqualValueIntVector documentation
        std::vector<int> lessEqualValueIntVector [[codegen::lessequal(25)]];

        // lessEqualValueFloat documentation
        float lessEqualValueFloat [[codegen::lessequal(12.0)]];

        // lessEqualValueFloatOptional documentation
        std::optional<float> lessEqualValueFloatOptional [[codegen::lessequal(12.0)]];

        // lessEqualValueFloatVector documentation
        std::vector<float> lessEqualValueFloatVector [[codegen::lessequal(12.0)]];

        // greaterValueInt documentation
        int greaterValueInt [[codegen::greater(45)]];

        // greaterValueIntOptional documentation
        std::optional<int> greaterValueIntOptional [[codegen::greater(45)]];

        // greaterValueIntVector documentation
        std::vector<int> greaterValueIntVector [[codegen::greater(45)]];

        // greaterValueFloat documentation
        float greaterValueFloat [[codegen::greater(-5.0)]];

        // greaterValueFloatOptional documentation
        std::optional<float> greaterValueFloatOptional [[codegen::greater(-5.0)]];

        // greaterValueFloatVector documentation
        std::vector<float> greaterValueFloatVector [[codegen::greater(-5.0)]];

        // greaterEqualValueInt documentation
        int greaterEqualValueInt [[codegen::greaterequal(2)]];

        // greaterEqualValueIntOptional documentation
        std::optional<int> greaterEqualValueIntOptional [[codegen::greaterequal(2)]];

        // greaterEqualValueIntVector documentation
        std::vector<int> greaterEqualValueIntVector [[codegen::greaterequal(2)]];

        // greaterEqualValueFloat documentation
        float greaterEqualValueFloat [[codegen::greaterequal(-25.0)]];

        // greaterEqualValueFloatOptional documentation
        std::optional<float> greaterEqualValueFloatOptional [[codegen::greaterequal(-25.0)]];

        // greaterEqualValueFloatVector documentation
        std::vector<float> greaterEqualValueFloatVector [[codegen::greaterequal(-25.0)]];

        // unequalValueInt documentation
        int unequalValueInt [[codegen::unequal(1)]];

        // unequalValueIntOptional documentation
        std::optional<int> unequalValueIntOptional [[codegen::unequal(1)]];

        // unequalValueIntVector documentation
        std::vector<int> unequalValueIntVector [[codegen::unequal(1)]];

        // unequalValueFloat documentation
        float unequalValueFloat [[codegen::unequal(123.0)]];

        // unequalValueFloatOptional documentation
        std::optional<float> unequalValueFloatOptional [[codegen::unequal(123.0)]];

        // unequalValueFloatVector documentation
        std::vector<float> unequalValueFloatVector [[codegen::unequal(123.0)]];

        // [[codegen::verbatim(description)]]
        bool descValue;

        // inListValue1 documentation
        std::string inListValue1 [[codegen::inlist("A", "B", "C")]];

        // inListValue1Optional documentation
        std::optional<std::string> inListValue1Optional [[codegen::inlist("A", "B", "C")]];

        // inListValue1Vector documentation
        std::vector<std::string> inListValue1Vector [[codegen::inlist("A", "B", "C")]];

        // inListValue2 documentation
        std::string inListValue2 [[codegen::inlist(List)]];

        // inListValue2Optional documentation
        std::optional<std::string> inListValue2Optional [[codegen::inlist(List)]];

        // inListValue2Vector documentation
        std::vector<std::string> inListValue2Vector [[codegen::inlist(List)]];

        // unequalValueString documentation
        std::string unequalValueString [[codegen::unequal("abcdef")]];

        // unequalValueStringOptional documentation
        std::optional<std::string> unequalValueStringOptional [[codegen::unequal("abcdef")]];

        // unequalValueStringVector documentation
        std::vector<std::string> unequalValueStringVector [[codegen::unequal("abcdef")]];

        // string not empty value documentation
        std::string notEmptyString [[codegen::notempty()]];

        // string not empty optional value documentation
        std::optional<std::string> notEmptyStringOptional [[codegen::notempty()]];

        // string not empty vector value documentation
        std::vector<std::string> notEmptyStringVector [[codegen::notempty()]];

        // string not empty optional vector value documentation
        std::optional<std::vector<std::string>> notEmptyStringOptionalVector [[codegen::notempty()]];

        // string not not empty value documentation
        std::string notNotEmptyString [[codegen::notempty(false)]];

        // string not not empty optional value documentation
        std::optional<std::string> notNotEmptyStringOptional [[codegen::notempty(false)]];

        // string not not empty vector value documentation
        std::vector<std::string> notNotEmptyStringVector [[codegen::notempty(false)]];

        // string not not empty optional vector value documentation
        std::optional<std::vector<std::string>> notNotEmptyStringOptionalVector [[codegen::notempty(false)]];

        // string yes not empty value documentation
        std::string yesNotEmptyString [[codegen::notempty(true)]];

        // string yes not empty optional value documentation
        std::optional<std::string> yesNotEmptyStringOptional [[codegen::notempty(true)]];

        // string yes not empty vector value documentation
        std::vector<std::string> yesNotEmptyStringVector [[codegen::notempty(true)]];

        // string yes not empty optional vector value documentation
        std::optional<std::vector<std::string>> yesNotEmptyStringOptionalVector [[codegen::notempty(true)]];

        // referenceValue documentation
        ghoul::Dictionary referenceValue [[codegen::reference("abc")]];

        // referenceValueOptional documentation
        std::optional<ghoul::Dictionary> referenceValueOptional [[codegen::reference("abc")]];

        // referenceValueVector documentation
        std::vector<ghoul::Dictionary> referenceValueVector [[codegen::reference("abc")]];

        // referenceValueOptionalVector documentation
        std::optional<std::vector<ghoul::Dictionary>> referenceValueOptionalVector [[codegen::reference("abc")]];

        // referenceValueMap documentation
        std::map<std::string, ghoul::Dictionary> referenceValueMap [[codegen::reference("abc")]];

        // dcolor3Value documentation
        glm::dvec3 dcolor3Value [[codegen::color()]];

        // optionalDcolor3Value documentation
        std::optional<glm::dvec3> optionalDcolor3Value [[codegen::color()]];

        // vectorDcolor3Value documentation
        std::vector<glm::dvec3> vectorDcolor3Value [[codegen::color()]];

        // optionalVectorDcolor3Value documentation
        std::optional<std::vector<glm::dvec3>> optionalVectorDcolor3Value [[codegen::color()]];

        // not dcolor3Value documentation
        glm::dvec3 notDcolor3Value [[codegen::color(false)]];

        // not optionalDcolor3Value documentation
        std::optional<glm::dvec3> notOptionalDcolor3Value [[codegen::color(false)]];

        // not vectorDcolor3Value documentation
        std::vector<glm::dvec3> notVectorDcolor3Value [[codegen::color(false)]];

        // not optionalVectorDcolor3Value documentation
        std::optional<std::vector<glm::dvec3>> notOptionalVectorDcolor3Value [[codegen::color(false)]];

        // yes dcolor3Value documentation
        glm::dvec3 yesDcolor3Value [[codegen::color(true)]];

        // yes optionalDcolor3Value documentation
        std::optional<glm::dvec3> yesOptionalDcolor3Value [[codegen::color(true)]];

        // yes vectorDcolor3Value documentation
        std::vector<glm::dvec3> yesVectorDcolor3Value [[codegen::color(true)]];

        // yes optionalVectorDcolor3Value documentation
        std::optional<std::vector<glm::dvec3>> yesOptionalVectorDcolor3Value [[codegen::color(true)]];

        // file value documentation
        std::filesystem::path fileValue;

        // optional file value documentation
        std::optional<std::filesystem::path> optionalFileValue;

        // vector file value documentation
        std::vector<std::filesystem::path> vectorFileValue;

        // optional vector file value documentation
        std::optional<std::vector<std::filesystem::path>> optionalVectorFileValue;

        // directory value documentation
        std::filesystem::path directoryValue [[codegen::directory()]];

        // optional directory value documentation
        std::optional<std::filesystem::path> optionalDirectoryValue [[codegen::directory()]];

        // vector directory value documentation
        std::vector<std::filesystem::path> vectorDirectoryValue [[codegen::directory()]];

        // optional vector directory value documentation
        std::optional<std::vector<std::filesystem::path>> optionalVectorDirectoryValue [[codegen::directory()]];

        // not directory value documentation
        std::filesystem::path notDirectoryValue [[codegen::directory(false)]];

        // not optional directory value documentation
        std::optional<std::filesystem::path> notOptionalDirectoryValue [[codegen::directory(false)]];

        // not vector directory value documentation
        std::vector<std::filesystem::path> notVectorDirectoryValue [[codegen::directory(false)]];

        // not optional vector directory value documentation
        std::optional<std::vector<std::filesystem::path>> notOptionalVectorDirectoryValue [[codegen::directory(false)]];

        // yes directory value documentation
        std::filesystem::path yesDirectoryValue [[codegen::directory(true)]];

        // yes optional directory value documentation
        std::optional<std::filesystem::path> yesOptionalDirectoryValue [[codegen::directory(true)]];

        // yes vector directory value documentation
        std::vector<std::filesystem::path> yesVectorDirectoryValue [[codegen::directory(true)]];

        // yes optional vector directory value documentation
        std::optional<std::vector<std::filesystem::path>> yesOptionalVectorDirectoryValue [[codegen::directory(true)]];
        
        // dateTime value documentation
        std::string dateTimeValue [[codegen::datetime()]];

        // optional dateTime value documentation
        std::optional<std::string> optionalDateTimeValue [[codegen::datetime()]];

        // vector dateTime value documentation
        std::vector<std::string> vectorDateTimeValue [[codegen::datetime()]];

        // optional vector dateTime value documentation
        std::optional<std::vector<std::string>> optionalVectorDateTimeValue [[codegen::datetime()]];
    
    };
)";
    Struct* s = parseRootStruct(Source);

    CHECK(s->children.empty());
<<<<<<< HEAD
    REQUIRE(s->variables.size() == 103);
=======
    REQUIRE(s->variables.size() == 100);
>>>>>>> 2efd1768
    {
        Variable* var = s->variables[0];
        REQUIRE(var);
        CHECK(var->name == "keyValue");
        CHECK(var->key == "\"KeyKey\"");
        CHECK(generateTypename(var->type) == "float");
        CHECK(var->comment == "keyValue documentation");
        CHECK(var->attributes.key == "\"KeyKey\"");

        CHECK(var->attributes.annotation.empty());
        CHECK(var->attributes.greater.empty());
        CHECK(var->attributes.greaterequal.empty());
        CHECK(var->attributes.inlist.empty());
        CHECK(var->attributes.inrange.empty());
        CHECK(var->attributes.less.empty());
        CHECK(var->attributes.lessequal.empty());
        CHECK(var->attributes.notinlist.empty());
        CHECK(var->attributes.notinrange.empty());
        CHECK(var->attributes.reference.empty());
        CHECK(var->attributes.unequal.empty());
        CHECK(!var->attributes.isColor);
        CHECK(!var->attributes.isDirectory);
        CHECK(!var->attributes.isDateTime);
        CHECK(!var->attributes.mustBeNotEmpty);
    }

    {
        Variable* var = s->variables[1];
        REQUIRE(var);
        CHECK(var->name == "keyValueOptional");
        CHECK(var->key == "\"KeyKeyOptional\"");
        CHECK(generateTypename(var->type) == "std::optional<float>");
        CHECK(var->comment == "keyValueOptional documentation");
        CHECK(var->attributes.key == "\"KeyKeyOptional\"");

        CHECK(var->attributes.annotation.empty());
        CHECK(var->attributes.greater.empty());
        CHECK(var->attributes.greaterequal.empty());
        CHECK(var->attributes.inlist.empty());
        CHECK(var->attributes.inrange.empty());
        CHECK(var->attributes.less.empty());
        CHECK(var->attributes.lessequal.empty());
        CHECK(var->attributes.notinlist.empty());
        CHECK(var->attributes.notinrange.empty());
        CHECK(var->attributes.reference.empty());
        CHECK(var->attributes.unequal.empty());
        CHECK(!var->attributes.isColor);
        CHECK(!var->attributes.isDirectory);
        CHECK(!var->attributes.isDateTime);
        CHECK(!var->attributes.mustBeNotEmpty);
    }

    {
        Variable* var = s->variables[2];
        REQUIRE(var);
        CHECK(var->name == "keyValueVector");
        CHECK(var->key == "\"KeyKeyVector\"");
        CHECK(generateTypename(var->type) == "std::vector<float>");
        CHECK(var->comment == "keyValueVector documentation");
        CHECK(var->attributes.key == "\"KeyKeyVector\"");

        CHECK(var->attributes.annotation.empty());
        CHECK(var->attributes.greater.empty());
        CHECK(var->attributes.greaterequal.empty());
        CHECK(var->attributes.inlist.empty());
        CHECK(var->attributes.inrange.empty());
        CHECK(var->attributes.less.empty());
        CHECK(var->attributes.lessequal.empty());
        CHECK(var->attributes.notinlist.empty());
        CHECK(var->attributes.notinrange.empty());
        CHECK(var->attributes.reference.empty());
        CHECK(var->attributes.unequal.empty());
        CHECK(!var->attributes.isColor);
        CHECK(!var->attributes.isDirectory);
        CHECK(!var->attributes.isDateTime);
        CHECK(!var->attributes.mustBeNotEmpty);
    }

    {
        Variable* var = s->variables[3];
        CHECK(var->name == "inRangeValueInt");
        CHECK(var->key == "\"InRangeValueInt\"");
        CHECK(generateTypename(var->type) == "int");
        CHECK(var->comment == "inRangeValueInt documentation");
        CHECK(var->attributes.inrange == "-2, 2");
        
        CHECK(var->attributes.annotation.empty());
        CHECK(var->attributes.greater.empty());
        CHECK(var->attributes.greaterequal.empty());
        CHECK(var->attributes.inlist.empty());
        CHECK(var->attributes.key.empty());
        CHECK(var->attributes.less.empty());
        CHECK(var->attributes.lessequal.empty());
        CHECK(var->attributes.notinlist.empty());
        CHECK(var->attributes.notinrange.empty());
        CHECK(var->attributes.reference.empty());
        CHECK(var->attributes.unequal.empty());
        CHECK(!var->attributes.isColor);
        CHECK(!var->attributes.isDirectory);
        CHECK(!var->attributes.isDateTime);
        CHECK(!var->attributes.mustBeNotEmpty);
    }

    {
        Variable* var = s->variables[4];
        REQUIRE(var);
        CHECK(var->name == "inRangeValueIntOptional");
        CHECK(var->key == "\"InRangeValueIntOptional\"");
        CHECK(generateTypename(var->type) == "std::optional<int>");
        CHECK(var->comment == "inRangeValueIntOptional documentation");
        CHECK(var->attributes.inrange == "-2, 2");

        CHECK(var->attributes.annotation.empty());
        CHECK(var->attributes.greater.empty());
        CHECK(var->attributes.greaterequal.empty());
        CHECK(var->attributes.inlist.empty());
        CHECK(var->attributes.key.empty());
        CHECK(var->attributes.less.empty());
        CHECK(var->attributes.lessequal.empty());
        CHECK(var->attributes.notinrange.empty());
        CHECK(var->attributes.reference.empty());
        CHECK(var->attributes.unequal.empty());
        CHECK(!var->attributes.isColor);
        CHECK(!var->attributes.isDirectory);
        CHECK(!var->attributes.isDateTime);
        CHECK(!var->attributes.mustBeNotEmpty);
    }

    {
        Variable* var = s->variables[5];
        REQUIRE(var);
        CHECK(var->name == "inRangeValueIntVector");
        CHECK(var->key == "\"InRangeValueIntVector\"");
        CHECK(generateTypename(var->type) == "std::vector<int>");
        CHECK(var->comment == "inRangeValueIntVector documentation");
        CHECK(var->attributes.inrange == "-2, 2");

        CHECK(var->attributes.annotation.empty());
        CHECK(var->attributes.greater.empty());
        CHECK(var->attributes.greaterequal.empty());
        CHECK(var->attributes.inlist.empty());
        CHECK(var->attributes.key.empty());
        CHECK(var->attributes.less.empty());
        CHECK(var->attributes.lessequal.empty());
        CHECK(var->attributes.notinrange.empty());
        CHECK(var->attributes.reference.empty());
        CHECK(var->attributes.unequal.empty());
        CHECK(!var->attributes.isColor);
        CHECK(!var->attributes.isDirectory);
        CHECK(!var->attributes.isDateTime);
        CHECK(!var->attributes.mustBeNotEmpty);
    }

    {
        Variable* var = s->variables[6];
        REQUIRE(var);
        CHECK(var->name == "inRangeValueFloat");
        CHECK(var->key == "\"InRangeValueFloat\"");
        CHECK(generateTypename(var->type) == "float");
        CHECK(var->comment == "inRangeValueFloat documentation");
        CHECK(var->attributes.inrange == "-0.5, 0.75");
        
        CHECK(var->attributes.annotation.empty());
        CHECK(var->attributes.greater.empty());
        CHECK(var->attributes.greaterequal.empty());
        CHECK(var->attributes.inlist.empty());
        CHECK(var->attributes.key.empty());
        CHECK(var->attributes.less.empty());
        CHECK(var->attributes.lessequal.empty());
        CHECK(var->attributes.notinrange.empty());
        CHECK(var->attributes.reference.empty());
        CHECK(var->attributes.unequal.empty());
        CHECK(!var->attributes.isColor);
        CHECK(!var->attributes.isDirectory);
        CHECK(!var->attributes.isDateTime);
        CHECK(!var->attributes.mustBeNotEmpty);
    }

    {
        Variable* var = s->variables[7];
        REQUIRE(var);
        CHECK(var->name == "inRangeValueFloatOptional");
        CHECK(var->key == "\"InRangeValueFloatOptional\"");
        CHECK(generateTypename(var->type) == "std::optional<float>");
        CHECK(var->comment == "inRangeValueFloatOptional documentation");
        CHECK(var->attributes.inrange == "-0.5, 0.75");
        
        CHECK(var->attributes.annotation.empty());
        CHECK(var->attributes.greater.empty());
        CHECK(var->attributes.greaterequal.empty());
        CHECK(var->attributes.inlist.empty());
        CHECK(var->attributes.key.empty());
        CHECK(var->attributes.less.empty());
        CHECK(var->attributes.lessequal.empty());
        CHECK(var->attributes.notinrange.empty());
        CHECK(var->attributes.reference.empty());
        CHECK(var->attributes.unequal.empty());
        CHECK(!var->attributes.isColor);
        CHECK(!var->attributes.isDirectory);
        CHECK(!var->attributes.isDateTime);
        CHECK(!var->attributes.mustBeNotEmpty);
    }

    {
        Variable* var = s->variables[8];
        REQUIRE(var);
        CHECK(var->name == "inRangeValueFloatVector");
        CHECK(var->key == "\"InRangeValueFloatVector\"");
        CHECK(generateTypename(var->type) == "std::vector<float>");
        CHECK(var->comment == "inRangeValueFloatVector documentation");
        CHECK(var->attributes.inrange == "-0.5, 0.75");

        CHECK(var->attributes.annotation.empty());
        CHECK(var->attributes.greater.empty());
        CHECK(var->attributes.greaterequal.empty());
        CHECK(var->attributes.inlist.empty());
        CHECK(var->attributes.key.empty());
        CHECK(var->attributes.less.empty());
        CHECK(var->attributes.lessequal.empty());
        CHECK(var->attributes.notinrange.empty());
        CHECK(var->attributes.reference.empty());
        CHECK(var->attributes.unequal.empty());
        CHECK(!var->attributes.isColor);
        CHECK(!var->attributes.isDirectory);
        CHECK(!var->attributes.isDateTime);
        CHECK(!var->attributes.mustBeNotEmpty);
    }

    {
        Variable* var = s->variables[9];
        REQUIRE(var);
        CHECK(var->name == "notInRangeValueInt");
        CHECK(var->key == "\"NotInRangeValueInt\"");
        CHECK(generateTypename(var->type) == "int");
        CHECK(var->comment == "notInRangeValueInt documentation");
        CHECK(var->attributes.notinrange == "5, 7");
        
        CHECK(var->attributes.annotation.empty());
        CHECK(var->attributes.greater.empty());
        CHECK(var->attributes.greaterequal.empty());
        CHECK(var->attributes.inlist.empty());
        CHECK(var->attributes.inrange.empty());
        CHECK(var->attributes.key.empty());
        CHECK(var->attributes.less.empty());
        CHECK(var->attributes.lessequal.empty());
        CHECK(var->attributes.reference.empty());
        CHECK(var->attributes.unequal.empty());
        CHECK(!var->attributes.isColor);
        CHECK(!var->attributes.isDirectory);
        CHECK(!var->attributes.isDateTime);
        CHECK(!var->attributes.mustBeNotEmpty);
    }

    {
        Variable* var = s->variables[10];
        REQUIRE(var);
        CHECK(var->name == "notInRangeValueIntOptional");
        CHECK(var->key == "\"NotInRangeValueIntOptional\"");
        CHECK(generateTypename(var->type) == "std::optional<int>");
        CHECK(var->comment == "notInRangeValueIntOptional documentation");
        CHECK(var->attributes.notinrange == "5, 7");
        
        CHECK(var->attributes.annotation.empty());
        CHECK(var->attributes.greater.empty());
        CHECK(var->attributes.greaterequal.empty());
        CHECK(var->attributes.inlist.empty());
        CHECK(var->attributes.inrange.empty());
        CHECK(var->attributes.key.empty());
        CHECK(var->attributes.less.empty());
        CHECK(var->attributes.lessequal.empty());
        CHECK(var->attributes.reference.empty());
        CHECK(var->attributes.unequal.empty());
        CHECK(!var->attributes.isColor);
        CHECK(!var->attributes.isDirectory);
        CHECK(!var->attributes.isDateTime);
        CHECK(!var->attributes.mustBeNotEmpty);
    }

    {
        Variable* var = s->variables[11];
        REQUIRE(var);
        CHECK(var->name == "notInRangeValueIntVector");
        CHECK(var->key == "\"NotInRangeValueIntVector\"");
        CHECK(generateTypename(var->type) == "std::vector<int>");
        CHECK(var->comment == "notInRangeValueIntVector documentation");
        CHECK(var->attributes.notinrange == "5, 7");

        CHECK(var->attributes.annotation.empty());
        CHECK(var->attributes.greater.empty());
        CHECK(var->attributes.greaterequal.empty());
        CHECK(var->attributes.inlist.empty());
        CHECK(var->attributes.inrange.empty());
        CHECK(var->attributes.key.empty());
        CHECK(var->attributes.less.empty());
        CHECK(var->attributes.lessequal.empty());
        CHECK(var->attributes.reference.empty());
        CHECK(var->attributes.unequal.empty());
        CHECK(!var->attributes.isColor);
        CHECK(!var->attributes.isDirectory);
        CHECK(!var->attributes.isDateTime);
        CHECK(!var->attributes.mustBeNotEmpty);
    }

    {
        Variable* var = s->variables[12];
        REQUIRE(var);
        CHECK(var->name == "notInRangeValueFloat");
        CHECK(var->key == "\"NotInRangeValueFloat\"");
        CHECK(generateTypename(var->type) == "float");
        CHECK(var->comment == "notInRangeValueFloat documentation");
        CHECK(var->attributes.notinrange == "-0.5, 0.5");
        
        CHECK(var->attributes.annotation.empty());
        CHECK(var->attributes.greater.empty());
        CHECK(var->attributes.greaterequal.empty());
        CHECK(var->attributes.inlist.empty());
        CHECK(var->attributes.inrange.empty());
        CHECK(var->attributes.key.empty());
        CHECK(var->attributes.less.empty());
        CHECK(var->attributes.lessequal.empty());
        CHECK(var->attributes.reference.empty());
        CHECK(var->attributes.unequal.empty());
        CHECK(!var->attributes.isColor);
        CHECK(!var->attributes.isDirectory);
        CHECK(!var->attributes.isDateTime);
        CHECK(!var->attributes.mustBeNotEmpty);
    }

    {
        Variable* var = s->variables[13];
        REQUIRE(var);
        CHECK(var->name == "notInRangeValueFloatOptional");
        CHECK(var->key == "\"NotInRangeValueFloatOptional\"");
        CHECK(generateTypename(var->type) == "std::optional<float>");
        CHECK(var->comment == "notInRangeValueFloatOptional documentation");
        CHECK(var->attributes.notinrange == "-0.5, 0.5");
        
        CHECK(var->attributes.annotation.empty());
        CHECK(var->attributes.greater.empty());
        CHECK(var->attributes.greaterequal.empty());
        CHECK(var->attributes.inlist.empty());
        CHECK(var->attributes.inrange.empty());
        CHECK(var->attributes.key.empty());
        CHECK(var->attributes.less.empty());
        CHECK(var->attributes.lessequal.empty());
        CHECK(var->attributes.reference.empty());
        CHECK(var->attributes.unequal.empty());
        CHECK(!var->attributes.isColor);
        CHECK(!var->attributes.isDirectory);
        CHECK(!var->attributes.isDateTime);
        CHECK(!var->attributes.mustBeNotEmpty);
    }

    {
        Variable* var = s->variables[14];
        REQUIRE(var);
        CHECK(var->name == "notInRangeValueFloatVector");
        CHECK(var->key == "\"NotInRangeValueFloatVector\"");
        CHECK(generateTypename(var->type) == "std::vector<float>");
        CHECK(var->comment == "notInRangeValueFloatVector documentation");
        CHECK(var->attributes.notinrange == "-0.5, 0.5");

        CHECK(var->attributes.annotation.empty());
        CHECK(var->attributes.greater.empty());
        CHECK(var->attributes.greaterequal.empty());
        CHECK(var->attributes.inlist.empty());
        CHECK(var->attributes.inrange.empty());
        CHECK(var->attributes.key.empty());
        CHECK(var->attributes.less.empty());
        CHECK(var->attributes.lessequal.empty());
        CHECK(var->attributes.reference.empty());
        CHECK(var->attributes.unequal.empty());
        CHECK(!var->attributes.isColor);
        CHECK(!var->attributes.isDirectory);
        CHECK(!var->attributes.isDateTime);
        CHECK(!var->attributes.mustBeNotEmpty);
    }

    {
        Variable* var = s->variables[15];
        REQUIRE(var);
        CHECK(var->name == "lessValueInt");
        CHECK(var->key == "\"LessValueInt\"");
        CHECK(generateTypename(var->type) == "int");
        CHECK(var->comment == "lessValueInt documentation");
        CHECK(var->attributes.less == "-5");
        
        CHECK(var->attributes.annotation.empty());
        CHECK(var->attributes.greater.empty());
        CHECK(var->attributes.greaterequal.empty());
        CHECK(var->attributes.inlist.empty());
        CHECK(var->attributes.inrange.empty());
        CHECK(var->attributes.key.empty());
        CHECK(var->attributes.lessequal.empty());
        CHECK(var->attributes.notinrange.empty());
        CHECK(var->attributes.reference.empty());
        CHECK(var->attributes.unequal.empty());
        CHECK(!var->attributes.isColor);
        CHECK(!var->attributes.isDirectory);
        CHECK(!var->attributes.isDateTime);
        CHECK(!var->attributes.mustBeNotEmpty);
    }

    {
        Variable* var = s->variables[16];
        REQUIRE(var);
        CHECK(var->name == "lessValueIntOptional");
        CHECK(var->key == "\"LessValueIntOptional\"");
        CHECK(generateTypename(var->type) == "std::optional<int>");
        CHECK(var->comment == "lessValueIntOptional documentation");
        CHECK(var->attributes.less == "-5");
        
        CHECK(var->attributes.annotation.empty());
        CHECK(var->attributes.greater.empty());
        CHECK(var->attributes.greaterequal.empty());
        CHECK(var->attributes.inlist.empty());
        CHECK(var->attributes.inrange.empty());
        CHECK(var->attributes.key.empty());
        CHECK(var->attributes.lessequal.empty());
        CHECK(var->attributes.notinrange.empty());
        CHECK(var->attributes.reference.empty());
        CHECK(var->attributes.unequal.empty());
        CHECK(!var->attributes.isColor);
        CHECK(!var->attributes.isDirectory);
        CHECK(!var->attributes.isDateTime);
        CHECK(!var->attributes.mustBeNotEmpty);
    }

    {
        Variable* var = s->variables[17];
        REQUIRE(var);
        CHECK(var->name == "lessValueIntVector");
        CHECK(var->key == "\"LessValueIntVector\"");
        CHECK(generateTypename(var->type) == "std::vector<int>");
        CHECK(var->comment == "lessValueIntVector documentation");
        CHECK(var->attributes.less == "-5");

        CHECK(var->attributes.annotation.empty());
        CHECK(var->attributes.greater.empty());
        CHECK(var->attributes.greaterequal.empty());
        CHECK(var->attributes.inlist.empty());
        CHECK(var->attributes.inrange.empty());
        CHECK(var->attributes.key.empty());
        CHECK(var->attributes.lessequal.empty());
        CHECK(var->attributes.notinrange.empty());
        CHECK(var->attributes.reference.empty());
        CHECK(var->attributes.unequal.empty());
        CHECK(!var->attributes.isColor);
        CHECK(!var->attributes.isDirectory);
        CHECK(!var->attributes.isDateTime);
        CHECK(!var->attributes.mustBeNotEmpty);
    }

    {
        Variable* var = s->variables[18];
        REQUIRE(var);
        CHECK(var->name == "lessValueFloat");
        CHECK(var->key == "\"LessValueFloat\"");
        CHECK(generateTypename(var->type) == "float");
        CHECK(var->comment == "lessValueFloat documentation");
        CHECK(var->attributes.less == "15.0");
        
        CHECK(var->attributes.annotation.empty());
        CHECK(var->attributes.greater.empty());
        CHECK(var->attributes.greaterequal.empty());
        CHECK(var->attributes.inlist.empty());
        CHECK(var->attributes.inrange.empty());
        CHECK(var->attributes.key.empty());
        CHECK(var->attributes.lessequal.empty());
        CHECK(var->attributes.notinrange.empty());
        CHECK(var->attributes.reference.empty());
        CHECK(var->attributes.unequal.empty());
        CHECK(!var->attributes.isColor);
        CHECK(!var->attributes.isDirectory);
        CHECK(!var->attributes.isDateTime);
        CHECK(!var->attributes.mustBeNotEmpty);
    }

    {
        Variable* var = s->variables[19];
        REQUIRE(var);
        CHECK(var->name == "lessValueFloatOptional");
        CHECK(var->key == "\"LessValueFloatOptional\"");
        CHECK(generateTypename(var->type) == "std::optional<float>");
        CHECK(var->comment == "lessValueFloatOptional documentation");
        CHECK(var->attributes.less == "15.0");
        
        CHECK(var->attributes.annotation.empty());
        CHECK(var->attributes.greater.empty());
        CHECK(var->attributes.greaterequal.empty());
        CHECK(var->attributes.inlist.empty());
        CHECK(var->attributes.inrange.empty());
        CHECK(var->attributes.key.empty());
        CHECK(var->attributes.lessequal.empty());
        CHECK(var->attributes.notinrange.empty());
        CHECK(var->attributes.reference.empty());
        CHECK(var->attributes.unequal.empty());
        CHECK(!var->attributes.isColor);
        CHECK(!var->attributes.isDirectory);
        CHECK(!var->attributes.isDateTime);
        CHECK(!var->attributes.mustBeNotEmpty);
    }

    {
        Variable* var = s->variables[20];
        REQUIRE(var);
        CHECK(var->name == "lessValueFloatVector");
        CHECK(var->key == "\"LessValueFloatVector\"");
        CHECK(generateTypename(var->type) == "std::vector<float>");
        CHECK(var->comment == "lessValueFloatVector documentation");
        CHECK(var->attributes.less == "15.0");

        CHECK(var->attributes.annotation.empty());
        CHECK(var->attributes.greater.empty());
        CHECK(var->attributes.greaterequal.empty());
        CHECK(var->attributes.inlist.empty());
        CHECK(var->attributes.inrange.empty());
        CHECK(var->attributes.key.empty());
        CHECK(var->attributes.lessequal.empty());
        CHECK(var->attributes.notinrange.empty());
        CHECK(var->attributes.reference.empty());
        CHECK(var->attributes.unequal.empty());
        CHECK(!var->attributes.isColor);
        CHECK(!var->attributes.isDirectory);
        CHECK(!var->attributes.isDateTime);
        CHECK(!var->attributes.mustBeNotEmpty);
    }

    {
        Variable* var = s->variables[21];
        REQUIRE(var);
        CHECK(var->name == "lessEqualValueInt");
        CHECK(var->key == "\"LessEqualValueInt\"");
        CHECK(generateTypename(var->type) == "int");
        CHECK(var->comment == "lessEqualValueInt documentation");
        CHECK(var->attributes.lessequal == "25");

        CHECK(var->attributes.annotation.empty());
        CHECK(var->attributes.greater.empty());
        CHECK(var->attributes.greaterequal.empty());
        CHECK(var->attributes.inlist.empty());
        CHECK(var->attributes.inrange.empty());
        CHECK(var->attributes.key.empty());
        CHECK(var->attributes.less.empty());
        CHECK(var->attributes.notinrange.empty());
        CHECK(var->attributes.reference.empty());
        CHECK(var->attributes.unequal.empty());
        CHECK(!var->attributes.isColor);
        CHECK(!var->attributes.isDirectory);
        CHECK(!var->attributes.isDateTime);
        CHECK(!var->attributes.mustBeNotEmpty);
    }

    {
        Variable* var = s->variables[22];
        REQUIRE(var);
        CHECK(var->name == "lessEqualValueIntOptional");
        CHECK(var->key == "\"LessEqualValueIntOptional\"");
        CHECK(generateTypename(var->type) == "std::optional<int>");
        CHECK(var->comment == "lessEqualValueIntOptional documentation");
        CHECK(var->attributes.lessequal == "25");

        CHECK(var->attributes.annotation.empty());
        CHECK(var->attributes.greater.empty());
        CHECK(var->attributes.greaterequal.empty());
        CHECK(var->attributes.inlist.empty());
        CHECK(var->attributes.inrange.empty());
        CHECK(var->attributes.key.empty());
        CHECK(var->attributes.less.empty());
        CHECK(var->attributes.notinrange.empty());
        CHECK(var->attributes.reference.empty());
        CHECK(var->attributes.unequal.empty());
        CHECK(!var->attributes.isColor);
        CHECK(!var->attributes.isDirectory);
        CHECK(!var->attributes.isDateTime);
        CHECK(!var->attributes.mustBeNotEmpty);
    }

    {
        Variable* var = s->variables[23];
        REQUIRE(var);
        CHECK(var->name == "lessEqualValueIntVector");
        CHECK(var->key == "\"LessEqualValueIntVector\"");
        CHECK(generateTypename(var->type) == "std::vector<int>");
        CHECK(var->comment == "lessEqualValueIntVector documentation");
        CHECK(var->attributes.lessequal == "25");

        CHECK(var->attributes.annotation.empty());
        CHECK(var->attributes.greater.empty());
        CHECK(var->attributes.greaterequal.empty());
        CHECK(var->attributes.inlist.empty());
        CHECK(var->attributes.inrange.empty());
        CHECK(var->attributes.key.empty());
        CHECK(var->attributes.less.empty());
        CHECK(var->attributes.notinrange.empty());
        CHECK(var->attributes.reference.empty());
        CHECK(var->attributes.unequal.empty());
        CHECK(!var->attributes.isColor);
        CHECK(!var->attributes.isDirectory);
        CHECK(!var->attributes.isDateTime);
        CHECK(!var->attributes.mustBeNotEmpty);
    }

    {
        Variable* var = s->variables[24];
        REQUIRE(var);
        CHECK(var->name == "lessEqualValueFloat");
        CHECK(var->key == "\"LessEqualValueFloat\"");
        CHECK(generateTypename(var->type) == "float");
        CHECK(var->comment == "lessEqualValueFloat documentation");
        CHECK(var->attributes.lessequal == "12.0");

        CHECK(var->attributes.annotation.empty());
        CHECK(var->attributes.greater.empty());
        CHECK(var->attributes.greaterequal.empty());
        CHECK(var->attributes.inlist.empty());
        CHECK(var->attributes.inrange.empty());
        CHECK(var->attributes.key.empty());
        CHECK(var->attributes.less.empty());
        CHECK(var->attributes.notinrange.empty());
        CHECK(var->attributes.reference.empty());
        CHECK(var->attributes.unequal.empty());
        CHECK(!var->attributes.isColor);
        CHECK(!var->attributes.isDirectory);
        CHECK(!var->attributes.isDateTime);
        CHECK(!var->attributes.mustBeNotEmpty);
    }

    {
        Variable* var = s->variables[25];
        REQUIRE(var);
        CHECK(var->name == "lessEqualValueFloatOptional");
        CHECK(var->key == "\"LessEqualValueFloatOptional\"");
        CHECK(generateTypename(var->type) == "std::optional<float>");
        CHECK(var->comment == "lessEqualValueFloatOptional documentation");
        CHECK(var->attributes.lessequal == "12.0");

        CHECK(var->attributes.annotation.empty());
        CHECK(var->attributes.greater.empty());
        CHECK(var->attributes.greaterequal.empty());
        CHECK(var->attributes.inlist.empty());
        CHECK(var->attributes.inrange.empty());
        CHECK(var->attributes.key.empty());
        CHECK(var->attributes.less.empty());
        CHECK(var->attributes.notinrange.empty());
        CHECK(var->attributes.reference.empty());
        CHECK(var->attributes.unequal.empty());
        CHECK(!var->attributes.isColor);
        CHECK(!var->attributes.isDirectory);
        CHECK(!var->attributes.isDateTime);
        CHECK(!var->attributes.mustBeNotEmpty);
    }

    {
        Variable* var = s->variables[26];
        REQUIRE(var);
        CHECK(var->name == "lessEqualValueFloatVector");
        CHECK(var->key == "\"LessEqualValueFloatVector\"");
        CHECK(generateTypename(var->type) == "std::vector<float>");
        CHECK(var->comment == "lessEqualValueFloatVector documentation");
        CHECK(var->attributes.lessequal == "12.0");

        CHECK(var->attributes.annotation.empty());
        CHECK(var->attributes.greater.empty());
        CHECK(var->attributes.greaterequal.empty());
        CHECK(var->attributes.inlist.empty());
        CHECK(var->attributes.inrange.empty());
        CHECK(var->attributes.key.empty());
        CHECK(var->attributes.less.empty());
        CHECK(var->attributes.notinrange.empty());
        CHECK(var->attributes.reference.empty());
        CHECK(var->attributes.unequal.empty());
        CHECK(!var->attributes.isColor);
        CHECK(!var->attributes.isDirectory);
        CHECK(!var->attributes.isDateTime);
        CHECK(!var->attributes.mustBeNotEmpty);
    }

    {
        Variable* var = s->variables[27];
        REQUIRE(var);
        CHECK(var->name == "greaterValueInt");
        CHECK(var->key == "\"GreaterValueInt\"");
        CHECK(generateTypename(var->type) == "int");
        CHECK(var->comment == "greaterValueInt documentation");
        CHECK(var->attributes.greater == "45");

        CHECK(var->attributes.annotation.empty());
        CHECK(var->attributes.greaterequal.empty());
        CHECK(var->attributes.inlist.empty());
        CHECK(var->attributes.inrange.empty());
        CHECK(var->attributes.key.empty());
        CHECK(var->attributes.less.empty());
        CHECK(var->attributes.lessequal.empty());
        CHECK(var->attributes.notinrange.empty());
        CHECK(var->attributes.reference.empty());
        CHECK(var->attributes.unequal.empty());
        CHECK(!var->attributes.isColor);
        CHECK(!var->attributes.isDirectory);
        CHECK(!var->attributes.isDateTime);
        CHECK(!var->attributes.mustBeNotEmpty);
    }

    {
        Variable* var = s->variables[28];
        REQUIRE(var);
        CHECK(var->name == "greaterValueIntOptional");
        CHECK(var->key == "\"GreaterValueIntOptional\"");
        CHECK(generateTypename(var->type) == "std::optional<int>");
        CHECK(var->comment == "greaterValueIntOptional documentation");
        CHECK(var->attributes.greater == "45");

        CHECK(var->attributes.annotation.empty());
        CHECK(var->attributes.greaterequal.empty());
        CHECK(var->attributes.inlist.empty());
        CHECK(var->attributes.inrange.empty());
        CHECK(var->attributes.key.empty());
        CHECK(var->attributes.less.empty());
        CHECK(var->attributes.lessequal.empty());
        CHECK(var->attributes.notinrange.empty());
        CHECK(var->attributes.reference.empty());
        CHECK(var->attributes.unequal.empty());
        CHECK(!var->attributes.isColor);
        CHECK(!var->attributes.isDirectory);
        CHECK(!var->attributes.isDateTime);
        CHECK(!var->attributes.mustBeNotEmpty);
    }

    {
        Variable* var = s->variables[29];
        REQUIRE(var);
        CHECK(var->name == "greaterValueIntVector");
        CHECK(var->key == "\"GreaterValueIntVector\"");
        CHECK(generateTypename(var->type) == "std::vector<int>");
        CHECK(var->comment == "greaterValueIntVector documentation");
        CHECK(var->attributes.greater == "45");

        CHECK(var->attributes.annotation.empty());
        CHECK(var->attributes.greaterequal.empty());
        CHECK(var->attributes.inlist.empty());
        CHECK(var->attributes.inrange.empty());
        CHECK(var->attributes.key.empty());
        CHECK(var->attributes.less.empty());
        CHECK(var->attributes.lessequal.empty());
        CHECK(var->attributes.notinrange.empty());
        CHECK(var->attributes.reference.empty());
        CHECK(var->attributes.unequal.empty());
        CHECK(!var->attributes.isColor);
        CHECK(!var->attributes.isDirectory);
        CHECK(!var->attributes.isDateTime);
        CHECK(!var->attributes.mustBeNotEmpty);
    }

    {
        Variable* var = s->variables[30];
        REQUIRE(var);
        CHECK(var->name == "greaterValueFloat");
        CHECK(var->key == "\"GreaterValueFloat\"");
        CHECK(generateTypename(var->type) == "float");
        CHECK(var->comment == "greaterValueFloat documentation");
        CHECK(var->attributes.greater == "-5.0");

        CHECK(var->attributes.annotation.empty());
        CHECK(var->attributes.greaterequal.empty());
        CHECK(var->attributes.inlist.empty());
        CHECK(var->attributes.inrange.empty());
        CHECK(var->attributes.key.empty());
        CHECK(var->attributes.less.empty());
        CHECK(var->attributes.lessequal.empty());
        CHECK(var->attributes.notinrange.empty());
        CHECK(var->attributes.reference.empty());
        CHECK(var->attributes.unequal.empty());
        CHECK(!var->attributes.isColor);
        CHECK(!var->attributes.isDirectory);
        CHECK(!var->attributes.isDateTime);
        CHECK(!var->attributes.mustBeNotEmpty);
    }

    {
        Variable* var = s->variables[31];
        REQUIRE(var);
        CHECK(var->name == "greaterValueFloatOptional");
        CHECK(var->key == "\"GreaterValueFloatOptional\"");
        CHECK(generateTypename(var->type) == "std::optional<float>");
        CHECK(var->comment == "greaterValueFloatOptional documentation");
        CHECK(var->attributes.greater == "-5.0");

        CHECK(var->attributes.annotation.empty());
        CHECK(var->attributes.greaterequal.empty());
        CHECK(var->attributes.inlist.empty());
        CHECK(var->attributes.inrange.empty());
        CHECK(var->attributes.key.empty());
        CHECK(var->attributes.less.empty());
        CHECK(var->attributes.lessequal.empty());
        CHECK(var->attributes.notinrange.empty());
        CHECK(var->attributes.reference.empty());
        CHECK(var->attributes.unequal.empty());
        CHECK(!var->attributes.isColor);
        CHECK(!var->attributes.isDirectory);
        CHECK(!var->attributes.isDateTime);
        CHECK(!var->attributes.mustBeNotEmpty);
    }

    {
        Variable* var = s->variables[32];
        REQUIRE(var);
        CHECK(var->name == "greaterValueFloatVector");
        CHECK(var->key == "\"GreaterValueFloatVector\"");
        CHECK(generateTypename(var->type) == "std::vector<float>");
        CHECK(var->comment == "greaterValueFloatVector documentation");
        CHECK(var->attributes.greater == "-5.0");

        CHECK(var->attributes.annotation.empty());
        CHECK(var->attributes.greaterequal.empty());
        CHECK(var->attributes.inlist.empty());
        CHECK(var->attributes.inrange.empty());
        CHECK(var->attributes.key.empty());
        CHECK(var->attributes.less.empty());
        CHECK(var->attributes.lessequal.empty());
        CHECK(var->attributes.notinrange.empty());
        CHECK(var->attributes.reference.empty());
        CHECK(var->attributes.unequal.empty());
        CHECK(!var->attributes.isColor);
        CHECK(!var->attributes.isDirectory);
        CHECK(!var->attributes.isDateTime);
        CHECK(!var->attributes.mustBeNotEmpty);
    }

    {
        Variable* var = s->variables[33];
        REQUIRE(var);
        CHECK(var->name == "greaterEqualValueInt");
        CHECK(var->key == "\"GreaterEqualValueInt\"");
        CHECK(generateTypename(var->type) == "int");
        CHECK(var->comment == "greaterEqualValueInt documentation");
        CHECK(var->attributes.greaterequal == "2");

        CHECK(var->attributes.annotation.empty());
        CHECK(var->attributes.greater.empty());
        CHECK(var->attributes.inlist.empty());
        CHECK(var->attributes.inrange.empty());
        CHECK(var->attributes.key.empty());
        CHECK(var->attributes.less.empty());
        CHECK(var->attributes.lessequal.empty());
        CHECK(var->attributes.notinrange.empty());
        CHECK(var->attributes.reference.empty());
        CHECK(var->attributes.unequal.empty());
        CHECK(!var->attributes.isColor);
        CHECK(!var->attributes.isDirectory);
        CHECK(!var->attributes.isDateTime);
        CHECK(!var->attributes.mustBeNotEmpty);
    }

    {
        Variable* var = s->variables[34];
        REQUIRE(var);
        CHECK(var->name == "greaterEqualValueIntOptional");
        CHECK(var->key == "\"GreaterEqualValueIntOptional\"");
        CHECK(generateTypename(var->type) == "std::optional<int>");
        CHECK(var->comment == "greaterEqualValueIntOptional documentation");
        CHECK(var->attributes.greaterequal == "2");

        CHECK(var->attributes.annotation.empty());
        CHECK(var->attributes.greater.empty());
        CHECK(var->attributes.inlist.empty());
        CHECK(var->attributes.inrange.empty());
        CHECK(var->attributes.key.empty());
        CHECK(var->attributes.less.empty());
        CHECK(var->attributes.lessequal.empty());
        CHECK(var->attributes.notinrange.empty());
        CHECK(var->attributes.reference.empty());
        CHECK(var->attributes.unequal.empty());
        CHECK(!var->attributes.isColor);
        CHECK(!var->attributes.isDirectory);
        CHECK(!var->attributes.isDateTime);
        CHECK(!var->attributes.mustBeNotEmpty);
    }

    {
        Variable* var = s->variables[35];
        REQUIRE(var);
        CHECK(var->name == "greaterEqualValueIntVector");
        CHECK(var->key == "\"GreaterEqualValueIntVector\"");
        CHECK(generateTypename(var->type) == "std::vector<int>");
        CHECK(var->comment == "greaterEqualValueIntVector documentation");
        CHECK(var->attributes.greaterequal == "2");

        CHECK(var->attributes.annotation.empty());
        CHECK(var->attributes.greater.empty());
        CHECK(var->attributes.inlist.empty());
        CHECK(var->attributes.inrange.empty());
        CHECK(var->attributes.key.empty());
        CHECK(var->attributes.less.empty());
        CHECK(var->attributes.lessequal.empty());
        CHECK(var->attributes.notinrange.empty());
        CHECK(var->attributes.reference.empty());
        CHECK(var->attributes.unequal.empty());
        CHECK(!var->attributes.isColor);
        CHECK(!var->attributes.isDirectory);
        CHECK(!var->attributes.isDateTime);
        CHECK(!var->attributes.mustBeNotEmpty);
    }

    {
        Variable* var = s->variables[36];
        REQUIRE(var);
        CHECK(var->name == "greaterEqualValueFloat");
        CHECK(var->key == "\"GreaterEqualValueFloat\"");
        CHECK(generateTypename(var->type) == "float");
        CHECK(var->comment == "greaterEqualValueFloat documentation");
        CHECK(var->attributes.greaterequal == "-25.0");

        CHECK(var->attributes.annotation.empty());
        CHECK(var->attributes.greater.empty());
        CHECK(var->attributes.inlist.empty());
        CHECK(var->attributes.inrange.empty());
        CHECK(var->attributes.key.empty());
        CHECK(var->attributes.less.empty());
        CHECK(var->attributes.lessequal.empty());
        CHECK(var->attributes.notinrange.empty());
        CHECK(var->attributes.reference.empty());
        CHECK(var->attributes.unequal.empty());
        CHECK(!var->attributes.isColor);
        CHECK(!var->attributes.isDirectory);
        CHECK(!var->attributes.isDateTime);
        CHECK(!var->attributes.mustBeNotEmpty);
    }

    {
        Variable* var = s->variables[37];
        REQUIRE(var);
        CHECK(var->name == "greaterEqualValueFloatOptional");
        CHECK(var->key == "\"GreaterEqualValueFloatOptional\"");
        CHECK(generateTypename(var->type) == "std::optional<float>");
        CHECK(var->comment == "greaterEqualValueFloatOptional documentation");
        CHECK(var->attributes.greaterequal == "-25.0");

        CHECK(var->attributes.annotation.empty());
        CHECK(var->attributes.greater.empty());
        CHECK(var->attributes.inlist.empty());
        CHECK(var->attributes.inrange.empty());
        CHECK(var->attributes.key.empty());
        CHECK(var->attributes.less.empty());
        CHECK(var->attributes.lessequal.empty());
        CHECK(var->attributes.notinrange.empty());
        CHECK(var->attributes.reference.empty());
        CHECK(var->attributes.unequal.empty());
        CHECK(!var->attributes.isColor);
        CHECK(!var->attributes.isDirectory);
        CHECK(!var->attributes.isDateTime);
        CHECK(!var->attributes.mustBeNotEmpty);
    }

    {
        Variable* var = s->variables[38];
        REQUIRE(var);
        CHECK(var->name == "greaterEqualValueFloatVector");
        CHECK(var->key == "\"GreaterEqualValueFloatVector\"");
        CHECK(generateTypename(var->type) == "std::vector<float>");
        CHECK(var->comment == "greaterEqualValueFloatVector documentation");
        CHECK(var->attributes.greaterequal == "-25.0");

        CHECK(var->attributes.annotation.empty());
        CHECK(var->attributes.greater.empty());
        CHECK(var->attributes.inlist.empty());
        CHECK(var->attributes.inrange.empty());
        CHECK(var->attributes.key.empty());
        CHECK(var->attributes.less.empty());
        CHECK(var->attributes.lessequal.empty());
        CHECK(var->attributes.notinrange.empty());
        CHECK(var->attributes.reference.empty());
        CHECK(var->attributes.unequal.empty());
        CHECK(!var->attributes.isColor);
        CHECK(!var->attributes.isDirectory);
        CHECK(!var->attributes.isDateTime);
        CHECK(!var->attributes.mustBeNotEmpty);
    }

    {
        Variable* var = s->variables[39];
        REQUIRE(var);
        CHECK(var->name == "unequalValueInt");
        CHECK(var->key == "\"UnequalValueInt\"");
        CHECK(generateTypename(var->type) == "int");
        CHECK(var->comment == "unequalValueInt documentation");
        CHECK(var->attributes.unequal == "1");

        CHECK(var->attributes.annotation.empty());
        CHECK(var->attributes.greater.empty());
        CHECK(var->attributes.greaterequal.empty());
        CHECK(var->attributes.inlist.empty());
        CHECK(var->attributes.inrange.empty());
        CHECK(var->attributes.key.empty());
        CHECK(var->attributes.less.empty());
        CHECK(var->attributes.lessequal.empty());
        CHECK(var->attributes.notinrange.empty());
        CHECK(var->attributes.reference.empty());
        CHECK(!var->attributes.isColor);
        CHECK(!var->attributes.isDirectory);
        CHECK(!var->attributes.isDateTime);
        CHECK(!var->attributes.mustBeNotEmpty);
    }

    {
        Variable* var = s->variables[40];
        REQUIRE(var);
        CHECK(var->name == "unequalValueIntOptional");
        CHECK(var->key == "\"UnequalValueIntOptional\"");
        CHECK(generateTypename(var->type) == "std::optional<int>");
        CHECK(var->comment == "unequalValueIntOptional documentation");
        CHECK(var->attributes.unequal == "1");

        CHECK(var->attributes.annotation.empty());
        CHECK(var->attributes.greater.empty());
        CHECK(var->attributes.greaterequal.empty());
        CHECK(var->attributes.inlist.empty());
        CHECK(var->attributes.inrange.empty());
        CHECK(var->attributes.key.empty());
        CHECK(var->attributes.less.empty());
        CHECK(var->attributes.lessequal.empty());
        CHECK(var->attributes.notinrange.empty());
        CHECK(var->attributes.reference.empty());
        CHECK(!var->attributes.isColor);
        CHECK(!var->attributes.isDirectory);
        CHECK(!var->attributes.isDateTime);
        CHECK(!var->attributes.mustBeNotEmpty);
    }

    {
        Variable* var = s->variables[41];
        REQUIRE(var);
        CHECK(var->name == "unequalValueIntVector");
        CHECK(var->key == "\"UnequalValueIntVector\"");
        CHECK(generateTypename(var->type) == "std::vector<int>");
        CHECK(var->comment == "unequalValueIntVector documentation");
        CHECK(var->attributes.unequal == "1");

        CHECK(var->attributes.annotation.empty());
        CHECK(var->attributes.greater.empty());
        CHECK(var->attributes.greaterequal.empty());
        CHECK(var->attributes.inlist.empty());
        CHECK(var->attributes.inrange.empty());
        CHECK(var->attributes.key.empty());
        CHECK(var->attributes.less.empty());
        CHECK(var->attributes.lessequal.empty());
        CHECK(var->attributes.notinrange.empty());
        CHECK(var->attributes.reference.empty());
        CHECK(!var->attributes.isColor);
        CHECK(!var->attributes.isDirectory);
        CHECK(!var->attributes.isDateTime);
        CHECK(!var->attributes.mustBeNotEmpty);
    }

    {
        Variable* var = s->variables[42];
        REQUIRE(var);
        CHECK(var->name == "unequalValueFloat");
        CHECK(var->key == "\"UnequalValueFloat\"");
        CHECK(generateTypename(var->type) == "float");
        CHECK(var->comment == "unequalValueFloat documentation");
        CHECK(var->attributes.unequal == "123.0");

        CHECK(var->attributes.annotation.empty());
        CHECK(var->attributes.greater.empty());
        CHECK(var->attributes.greaterequal.empty());
        CHECK(var->attributes.inlist.empty());
        CHECK(var->attributes.inrange.empty());
        CHECK(var->attributes.key.empty());
        CHECK(var->attributes.less.empty());
        CHECK(var->attributes.lessequal.empty());
        CHECK(var->attributes.notinrange.empty());
        CHECK(var->attributes.reference.empty());
        CHECK(!var->attributes.isColor);
        CHECK(!var->attributes.isDirectory);
        CHECK(!var->attributes.isDateTime);
        CHECK(!var->attributes.mustBeNotEmpty);
    }

    {
        Variable* var = s->variables[43];
        REQUIRE(var);
        CHECK(var->name == "unequalValueFloatOptional");
        CHECK(var->key == "\"UnequalValueFloatOptional\"");
        CHECK(generateTypename(var->type) == "std::optional<float>");
        CHECK(var->comment == "unequalValueFloatOptional documentation");
        CHECK(var->attributes.unequal == "123.0");

        CHECK(var->attributes.annotation.empty());
        CHECK(var->attributes.greater.empty());
        CHECK(var->attributes.greaterequal.empty());
        CHECK(var->attributes.inlist.empty());
        CHECK(var->attributes.inrange.empty());
        CHECK(var->attributes.key.empty());
        CHECK(var->attributes.less.empty());
        CHECK(var->attributes.lessequal.empty());
        CHECK(var->attributes.notinrange.empty());
        CHECK(var->attributes.reference.empty());
        CHECK(!var->attributes.isColor);
        CHECK(!var->attributes.isDirectory);
        CHECK(!var->attributes.isDateTime);
        CHECK(!var->attributes.mustBeNotEmpty);
    }

    {
        Variable* var = s->variables[44];
        REQUIRE(var);
        CHECK(var->name == "unequalValueFloatVector");
        CHECK(var->key == "\"UnequalValueFloatVector\"");
        CHECK(generateTypename(var->type) == "std::vector<float>");
        CHECK(var->comment == "unequalValueFloatVector documentation");
        CHECK(var->attributes.unequal == "123.0");

        CHECK(var->attributes.annotation.empty());
        CHECK(var->attributes.greater.empty());
        CHECK(var->attributes.greaterequal.empty());
        CHECK(var->attributes.inlist.empty());
        CHECK(var->attributes.inrange.empty());
        CHECK(var->attributes.key.empty());
        CHECK(var->attributes.less.empty());
        CHECK(var->attributes.lessequal.empty());
        CHECK(var->attributes.notinrange.empty());
        CHECK(var->attributes.reference.empty());
        CHECK(!var->attributes.isColor);
        CHECK(!var->attributes.isDirectory);
        CHECK(!var->attributes.isDateTime);
        CHECK(!var->attributes.mustBeNotEmpty);
    }

    {
        Variable* var = s->variables[45];
        REQUIRE(var);
        CHECK(var->name == "descValue");
        CHECK(var->key == "\"DescValue\"");
        CHECK(generateTypename(var->type) == "bool");
        CHECK(var->comment == "[[codegen::verbatim(description)]]");

        CHECK(var->attributes.annotation.empty());
        CHECK(var->attributes.greater.empty());
        CHECK(var->attributes.greaterequal.empty());
        CHECK(var->attributes.inlist.empty());
        CHECK(var->attributes.inrange.empty());
        CHECK(var->attributes.key.empty());
        CHECK(var->attributes.less.empty());
        CHECK(var->attributes.lessequal.empty());
        CHECK(var->attributes.notinrange.empty());
        CHECK(var->attributes.reference.empty());
        CHECK(var->attributes.unequal.empty());
        CHECK(!var->attributes.isColor);
        CHECK(!var->attributes.isDirectory);
        CHECK(!var->attributes.isDateTime);
        CHECK(!var->attributes.mustBeNotEmpty);
    }

    {
        Variable* var = s->variables[46];
        REQUIRE(var);
        CHECK(var->name == "inListValue1");
        CHECK(var->key == "\"InListValue1\"");
        CHECK(generateTypename(var->type) == "std::string");
        CHECK(var->comment == "inListValue1 documentation");
        CHECK(var->attributes.inlist == "\"A\", \"B\", \"C\"");

        CHECK(var->attributes.annotation.empty());
        CHECK(var->attributes.greater.empty());
        CHECK(var->attributes.greaterequal.empty());
        CHECK(var->attributes.inrange.empty());
        CHECK(var->attributes.key.empty());
        CHECK(var->attributes.less.empty());
        CHECK(var->attributes.lessequal.empty());
        CHECK(var->attributes.notinrange.empty());
        CHECK(var->attributes.reference.empty());
        CHECK(var->attributes.unequal.empty());
        CHECK(!var->attributes.isColor);
        CHECK(!var->attributes.isDirectory);
        CHECK(!var->attributes.isDateTime);
        CHECK(!var->attributes.mustBeNotEmpty);
    }

    {
        Variable* var = s->variables[47];
        REQUIRE(var);
        CHECK(var->name == "inListValue1Optional");
        CHECK(var->key == "\"InListValue1Optional\"");
        CHECK(generateTypename(var->type) == "std::optional<std::string>");
        CHECK(var->comment == "inListValue1Optional documentation");
        CHECK(var->attributes.inlist == "\"A\", \"B\", \"C\"");

        CHECK(var->attributes.annotation.empty());
        CHECK(var->attributes.greater.empty());
        CHECK(var->attributes.greaterequal.empty());
        CHECK(var->attributes.inrange.empty());
        CHECK(var->attributes.key.empty());
        CHECK(var->attributes.less.empty());
        CHECK(var->attributes.lessequal.empty());
        CHECK(var->attributes.notinrange.empty());
        CHECK(var->attributes.reference.empty());
        CHECK(var->attributes.unequal.empty());
        CHECK(!var->attributes.isColor);
        CHECK(!var->attributes.isDirectory);
        CHECK(!var->attributes.isDateTime);
        CHECK(!var->attributes.mustBeNotEmpty);
    }

    {
        Variable* var = s->variables[48];
        REQUIRE(var);
        CHECK(var->name == "inListValue1Vector");
        CHECK(var->key == "\"InListValue1Vector\"");
        CHECK(generateTypename(var->type) == "std::vector<std::string>");
        CHECK(var->comment == "inListValue1Vector documentation");
        CHECK(var->attributes.inlist == "\"A\", \"B\", \"C\"");

        CHECK(var->attributes.annotation.empty());
        CHECK(var->attributes.greater.empty());
        CHECK(var->attributes.greaterequal.empty());
        CHECK(var->attributes.inrange.empty());
        CHECK(var->attributes.key.empty());
        CHECK(var->attributes.less.empty());
        CHECK(var->attributes.lessequal.empty());
        CHECK(var->attributes.notinrange.empty());
        CHECK(var->attributes.reference.empty());
        CHECK(var->attributes.unequal.empty());
        CHECK(!var->attributes.isColor);
        CHECK(!var->attributes.isDirectory);
        CHECK(!var->attributes.isDateTime);
        CHECK(!var->attributes.mustBeNotEmpty);
    }

    {
        Variable* var = s->variables[49];
        REQUIRE(var);
        CHECK(var->name == "inListValue2");
        CHECK(var->key == "\"InListValue2\"");
        CHECK(generateTypename(var->type) == "std::string");
        CHECK(var->comment == "inListValue2 documentation");
        CHECK(var->attributes.inlist == "List");

        CHECK(var->attributes.annotation.empty());
        CHECK(var->attributes.greater.empty());
        CHECK(var->attributes.greaterequal.empty());
        CHECK(var->attributes.inrange.empty());
        CHECK(var->attributes.key.empty());
        CHECK(var->attributes.less.empty());
        CHECK(var->attributes.lessequal.empty());
        CHECK(var->attributes.notinrange.empty());
        CHECK(var->attributes.reference.empty());
        CHECK(var->attributes.unequal.empty());
        CHECK(!var->attributes.isColor);
        CHECK(!var->attributes.isDirectory);
        CHECK(!var->attributes.isDateTime);
        CHECK(!var->attributes.mustBeNotEmpty);
    }

    {
        Variable* var = s->variables[50];
        REQUIRE(var);
        CHECK(var->name == "inListValue2Optional");
        CHECK(var->key == "\"InListValue2Optional\"");
        CHECK(generateTypename(var->type) == "std::optional<std::string>");
        CHECK(var->comment == "inListValue2Optional documentation");
        CHECK(var->attributes.inlist == "List");

        CHECK(var->attributes.annotation.empty());
        CHECK(var->attributes.greater.empty());
        CHECK(var->attributes.greaterequal.empty());
        CHECK(var->attributes.inrange.empty());
        CHECK(var->attributes.key.empty());
        CHECK(var->attributes.less.empty());
        CHECK(var->attributes.lessequal.empty());
        CHECK(var->attributes.notinrange.empty());
        CHECK(var->attributes.reference.empty());
        CHECK(var->attributes.unequal.empty());
        CHECK(!var->attributes.isColor);
        CHECK(!var->attributes.isDirectory);
        CHECK(!var->attributes.isDateTime);
        CHECK(!var->attributes.mustBeNotEmpty);
    }

    {
        Variable* var = s->variables[51];
        REQUIRE(var);
        CHECK(var->name == "inListValue2Vector");
        CHECK(var->key == "\"InListValue2Vector\"");
        CHECK(generateTypename(var->type) == "std::vector<std::string>");
        CHECK(var->comment == "inListValue2Vector documentation");
        CHECK(var->attributes.inlist == "List");

        CHECK(var->attributes.annotation.empty());
        CHECK(var->attributes.greater.empty());
        CHECK(var->attributes.greaterequal.empty());
        CHECK(var->attributes.inrange.empty());
        CHECK(var->attributes.key.empty());
        CHECK(var->attributes.less.empty());
        CHECK(var->attributes.lessequal.empty());
        CHECK(var->attributes.notinrange.empty());
        CHECK(var->attributes.reference.empty());
        CHECK(var->attributes.unequal.empty());
        CHECK(!var->attributes.isColor);
        CHECK(!var->attributes.isDirectory);
        CHECK(!var->attributes.isDateTime);
        CHECK(!var->attributes.mustBeNotEmpty);
    }

    {
        Variable* var = s->variables[52];
        REQUIRE(var);
        CHECK(var->name == "unequalValueString");
        CHECK(var->key == "\"UnequalValueString\"");
        CHECK(generateTypename(var->type) == "std::string");
        CHECK(var->comment == "unequalValueString documentation");
        CHECK(var->attributes.unequal == "\"abcdef\"");

        CHECK(var->attributes.annotation.empty());
        CHECK(var->attributes.greater.empty());
        CHECK(var->attributes.greaterequal.empty());
        CHECK(var->attributes.inlist.empty());
        CHECK(var->attributes.inrange.empty());
        CHECK(var->attributes.key.empty());
        CHECK(var->attributes.less.empty());
        CHECK(var->attributes.lessequal.empty());
        CHECK(var->attributes.notinrange.empty());
        CHECK(var->attributes.reference.empty());
        CHECK(!var->attributes.isColor);
        CHECK(!var->attributes.isDirectory);
        CHECK(!var->attributes.isDateTime);
        CHECK(!var->attributes.mustBeNotEmpty);
    }

    {
        Variable* var = s->variables[53];
        REQUIRE(var);
        CHECK(var->name == "unequalValueStringOptional");
        CHECK(var->key == "\"UnequalValueStringOptional\"");
        CHECK(generateTypename(var->type) == "std::optional<std::string>");
        CHECK(var->comment == "unequalValueStringOptional documentation");
        CHECK(var->attributes.unequal == "\"abcdef\"");

        CHECK(var->attributes.annotation.empty());
        CHECK(var->attributes.greater.empty());
        CHECK(var->attributes.greaterequal.empty());
        CHECK(var->attributes.inlist.empty());
        CHECK(var->attributes.inrange.empty());
        CHECK(var->attributes.key.empty());
        CHECK(var->attributes.less.empty());
        CHECK(var->attributes.lessequal.empty());
        CHECK(var->attributes.notinrange.empty());
        CHECK(var->attributes.reference.empty());
        CHECK(!var->attributes.isColor);
        CHECK(!var->attributes.isDirectory);
        CHECK(!var->attributes.isDateTime);
        CHECK(!var->attributes.mustBeNotEmpty);
    }

    {
        Variable* var = s->variables[54];
        REQUIRE(var);
        CHECK(var->name == "unequalValueStringVector");
        CHECK(var->key == "\"UnequalValueStringVector\"");
        CHECK(generateTypename(var->type) == "std::vector<std::string>");
        CHECK(var->comment == "unequalValueStringVector documentation");
        CHECK(var->attributes.unequal == "\"abcdef\"");

        CHECK(var->attributes.annotation.empty());
        CHECK(var->attributes.greater.empty());
        CHECK(var->attributes.greaterequal.empty());
        CHECK(var->attributes.inlist.empty());
        CHECK(var->attributes.inrange.empty());
        CHECK(var->attributes.key.empty());
        CHECK(var->attributes.less.empty());
        CHECK(var->attributes.lessequal.empty());
        CHECK(var->attributes.notinrange.empty());
        CHECK(var->attributes.reference.empty());
        CHECK(!var->attributes.isColor);
        CHECK(!var->attributes.isDirectory);
        CHECK(!var->attributes.isDateTime);
        CHECK(!var->attributes.mustBeNotEmpty);
    }

    {
        Variable* var = s->variables[55];
        REQUIRE(var);
        CHECK(var->name == "notEmptyString");
        CHECK(var->key == "\"NotEmptyString\"");
        CHECK(generateTypename(var->type) == "std::string");
        CHECK(var->comment == "string not empty value documentation");
        CHECK(var->attributes.mustBeNotEmpty == true);

        CHECK(var->attributes.annotation.empty());
        CHECK(var->attributes.greater.empty());
        CHECK(var->attributes.greaterequal.empty());
        CHECK(var->attributes.inlist.empty());
        CHECK(var->attributes.inrange.empty());
        CHECK(var->attributes.key.empty());
        CHECK(var->attributes.less.empty());
        CHECK(var->attributes.lessequal.empty());
        CHECK(var->attributes.notinrange.empty());
        CHECK(var->attributes.reference.empty());
        CHECK(var->attributes.unequal.empty());
        CHECK(!var->attributes.isColor);
        CHECK(!var->attributes.isDirectory);
        CHECK(!var->attributes.isDateTime);
    }

    {
        Variable* var = s->variables[56];
        REQUIRE(var);
        CHECK(var->name == "notEmptyStringOptional");
        CHECK(var->key == "\"NotEmptyStringOptional\"");
        CHECK(generateTypename(var->type) == "std::optional<std::string>");
        CHECK(var->comment == "string not empty optional value documentation");
        CHECK(var->attributes.mustBeNotEmpty == true);

        CHECK(var->attributes.annotation.empty());
        CHECK(var->attributes.greater.empty());
        CHECK(var->attributes.greaterequal.empty());
        CHECK(var->attributes.inlist.empty());
        CHECK(var->attributes.inrange.empty());
        CHECK(var->attributes.key.empty());
        CHECK(var->attributes.less.empty());
        CHECK(var->attributes.lessequal.empty());
        CHECK(var->attributes.notinrange.empty());
        CHECK(var->attributes.reference.empty());
        CHECK(var->attributes.unequal.empty());
        CHECK(!var->attributes.isColor);
        CHECK(!var->attributes.isDirectory);
        CHECK(!var->attributes.isDateTime);
    }

    {
        Variable* var = s->variables[57];
        REQUIRE(var);
        CHECK(var->name == "notEmptyStringVector");
        CHECK(var->key == "\"NotEmptyStringVector\"");
        CHECK(generateTypename(var->type) == "std::vector<std::string>");
        CHECK(var->comment == "string not empty vector value documentation");
        CHECK(var->attributes.mustBeNotEmpty == true);

        CHECK(var->attributes.annotation.empty());
        CHECK(var->attributes.greater.empty());
        CHECK(var->attributes.greaterequal.empty());
        CHECK(var->attributes.inlist.empty());
        CHECK(var->attributes.inrange.empty());
        CHECK(var->attributes.key.empty());
        CHECK(var->attributes.less.empty());
        CHECK(var->attributes.lessequal.empty());
        CHECK(var->attributes.notinrange.empty());
        CHECK(var->attributes.reference.empty());
        CHECK(var->attributes.unequal.empty());
        CHECK(!var->attributes.isColor);
        CHECK(!var->attributes.isDirectory);
        CHECK(!var->attributes.isDateTime);
    }
    
    {
        Variable* var = s->variables[58];
        REQUIRE(var);
        CHECK(var->name == "notEmptyStringOptionalVector");
        CHECK(var->key == "\"NotEmptyStringOptionalVector\"");
        CHECK(generateTypename(var->type) == "std::optional<std::vector<std::string>>");
        CHECK(var->comment == "string not empty optional vector value documentation");
        CHECK(var->attributes.mustBeNotEmpty == true);

        CHECK(var->attributes.annotation.empty());
        CHECK(var->attributes.greater.empty());
        CHECK(var->attributes.greaterequal.empty());
        CHECK(var->attributes.inlist.empty());
        CHECK(var->attributes.inrange.empty());
        CHECK(var->attributes.key.empty());
        CHECK(var->attributes.less.empty());
        CHECK(var->attributes.lessequal.empty());
        CHECK(var->attributes.notinrange.empty());
        CHECK(var->attributes.reference.empty());
        CHECK(var->attributes.unequal.empty());
        CHECK(!var->attributes.isColor);
        CHECK(!var->attributes.isDirectory);
        CHECK(!var->attributes.isDateTime);
    }

    {
        Variable* var = s->variables[59];
        REQUIRE(var);
        CHECK(var->name == "notNotEmptyString");
        CHECK(var->key == "\"NotNotEmptyString\"");
        CHECK(generateTypename(var->type) == "std::string");
        CHECK(var->comment == "string not not empty value documentation");
        CHECK(!var->attributes.mustBeNotEmpty);

        CHECK(var->attributes.annotation.empty());
        CHECK(var->attributes.greater.empty());
        CHECK(var->attributes.greaterequal.empty());
        CHECK(var->attributes.inlist.empty());
        CHECK(var->attributes.inrange.empty());
        CHECK(var->attributes.key.empty());
        CHECK(var->attributes.less.empty());
        CHECK(var->attributes.lessequal.empty());
        CHECK(var->attributes.notinrange.empty());
        CHECK(var->attributes.reference.empty());
        CHECK(var->attributes.unequal.empty());
        CHECK(!var->attributes.isColor);
        CHECK(!var->attributes.isDirectory);
        CHECK(!var->attributes.isDateTime);
    }

    {
        Variable* var = s->variables[60];
        REQUIRE(var);
        CHECK(var->name == "notNotEmptyStringOptional");
        CHECK(var->key == "\"NotNotEmptyStringOptional\"");
        CHECK(generateTypename(var->type) == "std::optional<std::string>");
        CHECK(var->comment == "string not not empty optional value documentation");
        CHECK(!var->attributes.mustBeNotEmpty);

        CHECK(var->attributes.annotation.empty());
        CHECK(var->attributes.greater.empty());
        CHECK(var->attributes.greaterequal.empty());
        CHECK(var->attributes.inlist.empty());
        CHECK(var->attributes.inrange.empty());
        CHECK(var->attributes.key.empty());
        CHECK(var->attributes.less.empty());
        CHECK(var->attributes.lessequal.empty());
        CHECK(var->attributes.notinrange.empty());
        CHECK(var->attributes.reference.empty());
        CHECK(var->attributes.unequal.empty());
        CHECK(!var->attributes.isColor);
        CHECK(!var->attributes.isDirectory);
        CHECK(!var->attributes.isDateTime);
    }

    {
        Variable* var = s->variables[61];
        REQUIRE(var);
        CHECK(var->name == "notNotEmptyStringVector");
        CHECK(var->key == "\"NotNotEmptyStringVector\"");
        CHECK(generateTypename(var->type) == "std::vector<std::string>");
        CHECK(var->comment == "string not not empty vector value documentation");
        CHECK(!var->attributes.mustBeNotEmpty);

        CHECK(var->attributes.annotation.empty());
        CHECK(var->attributes.greater.empty());
        CHECK(var->attributes.greaterequal.empty());
        CHECK(var->attributes.inlist.empty());
        CHECK(var->attributes.inrange.empty());
        CHECK(var->attributes.key.empty());
        CHECK(var->attributes.less.empty());
        CHECK(var->attributes.lessequal.empty());
        CHECK(var->attributes.notinrange.empty());
        CHECK(var->attributes.reference.empty());
        CHECK(var->attributes.unequal.empty());
        CHECK(!var->attributes.isColor);
        CHECK(!var->attributes.isDirectory);
        CHECK(!var->attributes.isDateTime);
    }

    {
        Variable* var = s->variables[62];
        REQUIRE(var);
        CHECK(var->name == "notNotEmptyStringOptionalVector");
        CHECK(var->key == "\"NotNotEmptyStringOptionalVector\"");
        CHECK(generateTypename(var->type) == "std::optional<std::vector<std::string>>");
        CHECK(var->comment == "string not not empty optional vector value documentation");
        CHECK(!var->attributes.mustBeNotEmpty);

        CHECK(var->attributes.annotation.empty());
        CHECK(var->attributes.greater.empty());
        CHECK(var->attributes.greaterequal.empty());
        CHECK(var->attributes.inlist.empty());
        CHECK(var->attributes.inrange.empty());
        CHECK(var->attributes.key.empty());
        CHECK(var->attributes.less.empty());
        CHECK(var->attributes.lessequal.empty());
        CHECK(var->attributes.notinrange.empty());
        CHECK(var->attributes.reference.empty());
        CHECK(var->attributes.unequal.empty());
        CHECK(!var->attributes.isColor);
        CHECK(!var->attributes.isDirectory);
        CHECK(!var->attributes.isDateTime);
    }

    {
        Variable* var = s->variables[63];
        REQUIRE(var);
        CHECK(var->name == "yesNotEmptyString");
        CHECK(var->key == "\"YesNotEmptyString\"");
        CHECK(generateTypename(var->type) == "std::string");
        CHECK(var->comment == "string yes not empty value documentation");
        CHECK(var->attributes.mustBeNotEmpty);

        CHECK(var->attributes.annotation.empty());
        CHECK(var->attributes.greater.empty());
        CHECK(var->attributes.greaterequal.empty());
        CHECK(var->attributes.inlist.empty());
        CHECK(var->attributes.inrange.empty());
        CHECK(var->attributes.key.empty());
        CHECK(var->attributes.less.empty());
        CHECK(var->attributes.lessequal.empty());
        CHECK(var->attributes.notinrange.empty());
        CHECK(var->attributes.reference.empty());
        CHECK(var->attributes.unequal.empty());
        CHECK(!var->attributes.isColor);
        CHECK(!var->attributes.isDirectory);
        CHECK(!var->attributes.isDateTime);
    }

    {
        Variable* var = s->variables[64];
        REQUIRE(var);
        CHECK(var->name == "yesNotEmptyStringOptional");
        CHECK(var->key == "\"YesNotEmptyStringOptional\"");
        CHECK(generateTypename(var->type) == "std::optional<std::string>");
        CHECK(var->comment == "string yes not empty optional value documentation");
        CHECK(var->attributes.mustBeNotEmpty);

        CHECK(var->attributes.annotation.empty());
        CHECK(var->attributes.greater.empty());
        CHECK(var->attributes.greaterequal.empty());
        CHECK(var->attributes.inlist.empty());
        CHECK(var->attributes.inrange.empty());
        CHECK(var->attributes.key.empty());
        CHECK(var->attributes.less.empty());
        CHECK(var->attributes.lessequal.empty());
        CHECK(var->attributes.notinrange.empty());
        CHECK(var->attributes.reference.empty());
        CHECK(var->attributes.unequal.empty());
        CHECK(!var->attributes.isColor);
        CHECK(!var->attributes.isDateTime);
        CHECK(!var->attributes.isDirectory);
    }

    {
        Variable* var = s->variables[65];
        REQUIRE(var);
        CHECK(var->name == "yesNotEmptyStringVector");
        CHECK(var->key == "\"YesNotEmptyStringVector\"");
        CHECK(generateTypename(var->type) == "std::vector<std::string>");
        CHECK(var->comment == "string yes not empty vector value documentation");
        CHECK(var->attributes.mustBeNotEmpty);

        CHECK(var->attributes.annotation.empty());
        CHECK(var->attributes.greater.empty());
        CHECK(var->attributes.greaterequal.empty());
        CHECK(var->attributes.inlist.empty());
        CHECK(var->attributes.inrange.empty());
        CHECK(var->attributes.key.empty());
        CHECK(var->attributes.less.empty());
        CHECK(var->attributes.lessequal.empty());
        CHECK(var->attributes.notinrange.empty());
        CHECK(var->attributes.reference.empty());
        CHECK(var->attributes.unequal.empty());
        CHECK(!var->attributes.isColor);
        CHECK(!var->attributes.isDateTime);
        CHECK(!var->attributes.isDirectory);
    }

    {
        Variable* var = s->variables[66];
        REQUIRE(var);
        CHECK(var->name == "yesNotEmptyStringOptionalVector");
        CHECK(var->key == "\"YesNotEmptyStringOptionalVector\"");
        CHECK(generateTypename(var->type) == "std::optional<std::vector<std::string>>");
        CHECK(var->comment == "string yes not empty optional vector value documentation");
        CHECK(var->attributes.mustBeNotEmpty);

        CHECK(var->attributes.annotation.empty());
        CHECK(var->attributes.greater.empty());
        CHECK(var->attributes.greaterequal.empty());
        CHECK(var->attributes.inlist.empty());
        CHECK(var->attributes.inrange.empty());
        CHECK(var->attributes.key.empty());
        CHECK(var->attributes.less.empty());
        CHECK(var->attributes.lessequal.empty());
        CHECK(var->attributes.notinrange.empty());
        CHECK(var->attributes.reference.empty());
        CHECK(var->attributes.unequal.empty());
        CHECK(!var->attributes.isColor);
        CHECK(!var->attributes.isDateTime);
        CHECK(!var->attributes.isDirectory);
    }

    {
        Variable* var = s->variables[67];
        REQUIRE(var);
        CHECK(var->name == "referenceValue");
        CHECK(var->key == "\"ReferenceValue\"");
        CHECK(generateTypename(var->type) == "ghoul::Dictionary");
        CHECK(var->comment == "referenceValue documentation");
        CHECK(var->attributes.reference == "\"abc\"");

        CHECK(var->attributes.annotation.empty());
        CHECK(var->attributes.greater.empty());
        CHECK(var->attributes.greaterequal.empty());
        CHECK(var->attributes.inlist.empty());
        CHECK(var->attributes.inrange.empty());
        CHECK(var->attributes.key.empty());
        CHECK(var->attributes.less.empty());
        CHECK(var->attributes.lessequal.empty());
        CHECK(var->attributes.notinrange.empty());
        CHECK(var->attributes.unequal.empty());
        CHECK(!var->attributes.isColor);
        CHECK(!var->attributes.isDirectory);
        CHECK(!var->attributes.isDateTime);
        CHECK(!var->attributes.mustBeNotEmpty);
    }

    {
        Variable* var = s->variables[68];
        REQUIRE(var);
        CHECK(var->name == "referenceValueOptional");
        CHECK(var->key == "\"ReferenceValueOptional\"");
        CHECK(generateTypename(var->type) == "std::optional<ghoul::Dictionary>");
        CHECK(var->comment == "referenceValueOptional documentation");
        CHECK(var->attributes.reference == "\"abc\"");

        CHECK(var->attributes.annotation.empty());
        CHECK(var->attributes.greater.empty());
        CHECK(var->attributes.greaterequal.empty());
        CHECK(var->attributes.inlist.empty());
        CHECK(var->attributes.inrange.empty());
        CHECK(var->attributes.key.empty());
        CHECK(var->attributes.less.empty());
        CHECK(var->attributes.lessequal.empty());
        CHECK(var->attributes.notinrange.empty());
        CHECK(var->attributes.unequal.empty());
        CHECK(!var->attributes.isColor);
        CHECK(!var->attributes.isDirectory);
        CHECK(!var->attributes.isDateTime);
        CHECK(!var->attributes.mustBeNotEmpty);
    }

    {
        Variable* var = s->variables[69];
        REQUIRE(var);
        CHECK(var->name == "referenceValueVector");
        CHECK(var->key == "\"ReferenceValueVector\"");
        CHECK(generateTypename(var->type) == "std::vector<ghoul::Dictionary>");
        CHECK(var->comment == "referenceValueVector documentation");
        CHECK(var->attributes.reference == "\"abc\"");

        CHECK(var->attributes.annotation.empty());
        CHECK(var->attributes.greater.empty());
        CHECK(var->attributes.greaterequal.empty());
        CHECK(var->attributes.inlist.empty());
        CHECK(var->attributes.inrange.empty());
        CHECK(var->attributes.key.empty());
        CHECK(var->attributes.less.empty());
        CHECK(var->attributes.lessequal.empty());
        CHECK(var->attributes.notinrange.empty());
        CHECK(var->attributes.unequal.empty());
        CHECK(!var->attributes.isColor);
        CHECK(!var->attributes.isDirectory);
        CHECK(!var->attributes.isDateTime);
        CHECK(!var->attributes.mustBeNotEmpty);
    }

    {
        Variable* var = s->variables[70];
        REQUIRE(var);
        CHECK(var->name == "referenceValueOptionalVector");
        CHECK(var->key == "\"ReferenceValueOptionalVector\"");
        CHECK(generateTypename(var->type) == "std::optional<std::vector<ghoul::Dictionary>>");
        CHECK(var->comment == "referenceValueOptionalVector documentation");
        CHECK(var->attributes.reference == "\"abc\"");

        CHECK(var->attributes.annotation.empty());
        CHECK(var->attributes.greater.empty());
        CHECK(var->attributes.greaterequal.empty());
        CHECK(var->attributes.inlist.empty());
        CHECK(var->attributes.inrange.empty());
        CHECK(var->attributes.key.empty());
        CHECK(var->attributes.less.empty());
        CHECK(var->attributes.lessequal.empty());
        CHECK(var->attributes.notinrange.empty());
        CHECK(var->attributes.unequal.empty());
        CHECK(!var->attributes.isColor);
        CHECK(!var->attributes.isDirectory);
        CHECK(!var->attributes.isDateTime);
        CHECK(!var->attributes.mustBeNotEmpty);
    }

    {
        Variable* var = s->variables[71];
        REQUIRE(var);
        CHECK(var->name == "referenceValueMap");
        CHECK(var->key == "\"ReferenceValueMap\"");
        CHECK(generateTypename(var->type) == "std::map<std::string, ghoul::Dictionary>");
        CHECK(var->comment == "referenceValueMap documentation");
        CHECK(var->attributes.reference == "\"abc\"");

        CHECK(var->attributes.annotation.empty());
        CHECK(var->attributes.greater.empty());
        CHECK(var->attributes.greaterequal.empty());
        CHECK(var->attributes.inlist.empty());
        CHECK(var->attributes.inrange.empty());
        CHECK(var->attributes.key.empty());
        CHECK(var->attributes.less.empty());
        CHECK(var->attributes.lessequal.empty());
        CHECK(var->attributes.notinrange.empty());
        CHECK(var->attributes.unequal.empty());
        CHECK(!var->attributes.isDirectory);
        CHECK(!var->attributes.isColor);
        CHECK(!var->attributes.mustBeNotEmpty);
    }

    {
        Variable* var = s->variables[72];
        REQUIRE(var);
        CHECK(var->name == "dcolor3Value");
        CHECK(var->key == "\"Dcolor3Value\"");
        CHECK(generateTypename(var->type) == "glm::dvec3");
        CHECK(var->comment == "dcolor3Value documentation");
        CHECK(var->attributes.isColor);

        CHECK(var->attributes.annotation.empty());
        CHECK(var->attributes.greater.empty());
        CHECK(var->attributes.greaterequal.empty());
        CHECK(var->attributes.inlist.empty());
        CHECK(var->attributes.inrange.empty());
        CHECK(var->attributes.key.empty());
        CHECK(var->attributes.less.empty());
        CHECK(var->attributes.lessequal.empty());
        CHECK(var->attributes.notinrange.empty());
        CHECK(var->attributes.unequal.empty());
        CHECK(var->attributes.reference.empty());
        CHECK(!var->attributes.isDirectory);
        CHECK(!var->attributes.isDateTime);
        CHECK(!var->attributes.mustBeNotEmpty);
    }

    {
        Variable* var = s->variables[73];
        REQUIRE(var);
        CHECK(var->name == "optionalDcolor3Value");
        CHECK(var->key == "\"OptionalDcolor3Value\"");
        CHECK(generateTypename(var->type) == "std::optional<glm::dvec3>");
        CHECK(var->comment == "optionalDcolor3Value documentation");
        CHECK(var->attributes.isColor);

        CHECK(var->attributes.annotation.empty());
        CHECK(var->attributes.greater.empty());
        CHECK(var->attributes.greaterequal.empty());
        CHECK(var->attributes.inlist.empty());
        CHECK(var->attributes.inrange.empty());
        CHECK(var->attributes.key.empty());
        CHECK(var->attributes.less.empty());
        CHECK(var->attributes.lessequal.empty());
        CHECK(var->attributes.notinrange.empty());
        CHECK(var->attributes.unequal.empty());
        CHECK(var->attributes.reference.empty());
        CHECK(!var->attributes.isDirectory);
        CHECK(!var->attributes.isDateTime);
        CHECK(!var->attributes.mustBeNotEmpty);
    }

    {
        Variable* var = s->variables[74];
        REQUIRE(var);
        CHECK(var->name == "vectorDcolor3Value");
        CHECK(var->key == "\"VectorDcolor3Value\"");
        CHECK(generateTypename(var->type) == "std::vector<glm::dvec3>");
        CHECK(var->comment == "vectorDcolor3Value documentation");
        CHECK(var->attributes.isColor);

        CHECK(var->attributes.annotation.empty());
        CHECK(var->attributes.greater.empty());
        CHECK(var->attributes.greaterequal.empty());
        CHECK(var->attributes.inlist.empty());
        CHECK(var->attributes.inrange.empty());
        CHECK(var->attributes.key.empty());
        CHECK(var->attributes.less.empty());
        CHECK(var->attributes.lessequal.empty());
        CHECK(var->attributes.notinrange.empty());
        CHECK(var->attributes.unequal.empty());
        CHECK(var->attributes.reference.empty());
        CHECK(!var->attributes.isDirectory);
        CHECK(!var->attributes.isDateTime);
        CHECK(!var->attributes.mustBeNotEmpty);
    }

    {
        Variable* var = s->variables[75];
        REQUIRE(var);
        CHECK(var->name == "optionalVectorDcolor3Value");
        CHECK(var->key == "\"OptionalVectorDcolor3Value\"");
        CHECK(generateTypename(var->type) == "std::optional<std::vector<glm::dvec3>>");
        CHECK(var->comment == "optionalVectorDcolor3Value documentation");
        CHECK(var->attributes.isColor);

        CHECK(var->attributes.annotation.empty());
        CHECK(var->attributes.greater.empty());
        CHECK(var->attributes.greaterequal.empty());
        CHECK(var->attributes.inlist.empty());
        CHECK(var->attributes.inrange.empty());
        CHECK(var->attributes.key.empty());
        CHECK(var->attributes.less.empty());
        CHECK(var->attributes.lessequal.empty());
        CHECK(var->attributes.notinrange.empty());
        CHECK(var->attributes.unequal.empty());
        CHECK(var->attributes.reference.empty());
        CHECK(!var->attributes.isDirectory);
        CHECK(!var->attributes.isDateTime);
        CHECK(!var->attributes.mustBeNotEmpty);
    }

    {
        Variable* var = s->variables[76];
        REQUIRE(var);
        CHECK(var->name == "notDcolor3Value");
        CHECK(var->key == "\"NotDcolor3Value\"");
        CHECK(generateTypename(var->type) == "glm::dvec3");
        CHECK(var->comment == "not dcolor3Value documentation");
        CHECK(!var->attributes.isColor);

        CHECK(var->attributes.annotation.empty());
        CHECK(var->attributes.greater.empty());
        CHECK(var->attributes.greaterequal.empty());
        CHECK(var->attributes.inlist.empty());
        CHECK(var->attributes.inrange.empty());
        CHECK(var->attributes.key.empty());
        CHECK(var->attributes.less.empty());
        CHECK(var->attributes.lessequal.empty());
        CHECK(var->attributes.notinrange.empty());
        CHECK(var->attributes.unequal.empty());
        CHECK(var->attributes.reference.empty());
        CHECK(!var->attributes.isDirectory);
        CHECK(!var->attributes.isDateTime);
        CHECK(!var->attributes.mustBeNotEmpty);
    }

    {
        Variable* var = s->variables[77];
        REQUIRE(var);
        CHECK(var->name == "notOptionalDcolor3Value");
        CHECK(var->key == "\"NotOptionalDcolor3Value\"");
        CHECK(generateTypename(var->type) == "std::optional<glm::dvec3>");
        CHECK(var->comment == "not optionalDcolor3Value documentation");
        CHECK(!var->attributes.isColor);

        CHECK(var->attributes.annotation.empty());
        CHECK(var->attributes.greater.empty());
        CHECK(var->attributes.greaterequal.empty());
        CHECK(var->attributes.inlist.empty());
        CHECK(var->attributes.inrange.empty());
        CHECK(var->attributes.key.empty());
        CHECK(var->attributes.less.empty());
        CHECK(var->attributes.lessequal.empty());
        CHECK(var->attributes.notinrange.empty());
        CHECK(var->attributes.unequal.empty());
        CHECK(var->attributes.reference.empty());
        CHECK(!var->attributes.isDirectory);
        CHECK(!var->attributes.isDateTime);
        CHECK(!var->attributes.mustBeNotEmpty);
    }

    {
        Variable* var = s->variables[78];
        REQUIRE(var);
        CHECK(var->name == "notVectorDcolor3Value");
        CHECK(var->key == "\"NotVectorDcolor3Value\"");
        CHECK(generateTypename(var->type) == "std::vector<glm::dvec3>");
        CHECK(var->comment == "not vectorDcolor3Value documentation");
        CHECK(!var->attributes.isColor);

        CHECK(var->attributes.annotation.empty());
        CHECK(var->attributes.greater.empty());
        CHECK(var->attributes.greaterequal.empty());
        CHECK(var->attributes.inlist.empty());
        CHECK(var->attributes.inrange.empty());
        CHECK(var->attributes.key.empty());
        CHECK(var->attributes.less.empty());
        CHECK(var->attributes.lessequal.empty());
        CHECK(var->attributes.notinrange.empty());
        CHECK(var->attributes.unequal.empty());
        CHECK(var->attributes.reference.empty());
        CHECK(!var->attributes.isDirectory);
        CHECK(!var->attributes.isDateTime);
        CHECK(!var->attributes.mustBeNotEmpty);
    }

    {
        Variable* var = s->variables[79];
        REQUIRE(var);
        CHECK(var->name == "notOptionalVectorDcolor3Value");
        CHECK(var->key == "\"NotOptionalVectorDcolor3Value\"");
        CHECK(generateTypename(var->type) == "std::optional<std::vector<glm::dvec3>>");
        CHECK(var->comment == "not optionalVectorDcolor3Value documentation");
        CHECK(!var->attributes.isColor);

        CHECK(var->attributes.annotation.empty());
        CHECK(var->attributes.greater.empty());
        CHECK(var->attributes.greaterequal.empty());
        CHECK(var->attributes.inlist.empty());
        CHECK(var->attributes.inrange.empty());
        CHECK(var->attributes.key.empty());
        CHECK(var->attributes.less.empty());
        CHECK(var->attributes.lessequal.empty());
        CHECK(var->attributes.notinrange.empty());
        CHECK(var->attributes.unequal.empty());
        CHECK(var->attributes.reference.empty());
        CHECK(!var->attributes.isDirectory);
        CHECK(!var->attributes.isDateTime);
        CHECK(!var->attributes.mustBeNotEmpty);
    }


    {
        Variable* var = s->variables[80];
        REQUIRE(var);
        CHECK(var->name == "yesDcolor3Value");
        CHECK(var->key == "\"YesDcolor3Value\"");
        CHECK(generateTypename(var->type) == "glm::dvec3");
        CHECK(var->comment == "yes dcolor3Value documentation");
        CHECK(var->attributes.isColor);

        CHECK(var->attributes.annotation.empty());
        CHECK(var->attributes.greater.empty());
        CHECK(var->attributes.greaterequal.empty());
        CHECK(var->attributes.inlist.empty());
        CHECK(var->attributes.inrange.empty());
        CHECK(var->attributes.key.empty());
        CHECK(var->attributes.less.empty());
        CHECK(var->attributes.lessequal.empty());
        CHECK(var->attributes.notinrange.empty());
        CHECK(var->attributes.unequal.empty());
        CHECK(var->attributes.reference.empty());
        CHECK(!var->attributes.isDirectory);
        CHECK(!var->attributes.isDateTime);
        CHECK(!var->attributes.mustBeNotEmpty);
    }

    {
        Variable* var = s->variables[81];
        REQUIRE(var);
        CHECK(var->name == "yesOptionalDcolor3Value");
        CHECK(var->key == "\"YesOptionalDcolor3Value\"");
        CHECK(generateTypename(var->type) == "std::optional<glm::dvec3>");
        CHECK(var->comment == "yes optionalDcolor3Value documentation");
        CHECK(var->attributes.isColor);

        CHECK(var->attributes.annotation.empty());
        CHECK(var->attributes.greater.empty());
        CHECK(var->attributes.greaterequal.empty());
        CHECK(var->attributes.inlist.empty());
        CHECK(var->attributes.inrange.empty());
        CHECK(var->attributes.key.empty());
        CHECK(var->attributes.less.empty());
        CHECK(var->attributes.lessequal.empty());
        CHECK(var->attributes.notinrange.empty());
        CHECK(var->attributes.unequal.empty());
        CHECK(var->attributes.reference.empty());
        CHECK(!var->attributes.isDirectory);
        CHECK(!var->attributes.isDateTime);
        CHECK(!var->attributes.mustBeNotEmpty);
    }

    {
        Variable* var = s->variables[82];
        REQUIRE(var);
        CHECK(var->name == "yesVectorDcolor3Value");
        CHECK(var->key == "\"YesVectorDcolor3Value\"");
        CHECK(generateTypename(var->type) == "std::vector<glm::dvec3>");
        CHECK(var->comment == "yes vectorDcolor3Value documentation");
        CHECK(var->attributes.isColor);

        CHECK(var->attributes.annotation.empty());
        CHECK(var->attributes.greater.empty());
        CHECK(var->attributes.greaterequal.empty());
        CHECK(var->attributes.inlist.empty());
        CHECK(var->attributes.inrange.empty());
        CHECK(var->attributes.key.empty());
        CHECK(var->attributes.less.empty());
        CHECK(var->attributes.lessequal.empty());
        CHECK(var->attributes.notinrange.empty());
        CHECK(var->attributes.unequal.empty());
        CHECK(var->attributes.reference.empty());
        CHECK(!var->attributes.isDirectory);
        CHECK(!var->attributes.isDateTime);
        CHECK(!var->attributes.mustBeNotEmpty);
    }

    {
        Variable* var = s->variables[83];
        REQUIRE(var);
        CHECK(var->name == "yesOptionalVectorDcolor3Value");
        CHECK(var->key == "\"YesOptionalVectorDcolor3Value\"");
        CHECK(generateTypename(var->type) == "std::optional<std::vector<glm::dvec3>>");
        CHECK(var->comment == "yes optionalVectorDcolor3Value documentation");
        CHECK(var->attributes.isColor);

        CHECK(var->attributes.annotation.empty());
        CHECK(var->attributes.greater.empty());
        CHECK(var->attributes.greaterequal.empty());
        CHECK(var->attributes.inlist.empty());
        CHECK(var->attributes.inrange.empty());
        CHECK(var->attributes.key.empty());
        CHECK(var->attributes.less.empty());
        CHECK(var->attributes.lessequal.empty());
        CHECK(var->attributes.notinrange.empty());
        CHECK(var->attributes.unequal.empty());
        CHECK(var->attributes.reference.empty());
        CHECK(!var->attributes.isDirectory);
        CHECK(!var->attributes.isDateTime);
        CHECK(!var->attributes.mustBeNotEmpty);
    }

    {
        Variable* var = s->variables[84];
        REQUIRE(var);
        CHECK(var->name == "fileValue");
        CHECK(var->key == "\"FileValue\"");
        CHECK(generateTypename(var->type) == "std::filesystem::path");
        CHECK(var->comment == "file value documentation");

        CHECK(var->attributes.annotation.empty());
        CHECK(var->attributes.greater.empty());
        CHECK(var->attributes.greaterequal.empty());
        CHECK(var->attributes.inlist.empty());
        CHECK(var->attributes.inrange.empty());
        CHECK(var->attributes.key.empty());
        CHECK(var->attributes.less.empty());
        CHECK(var->attributes.lessequal.empty());
        CHECK(var->attributes.notinrange.empty());
        CHECK(var->attributes.unequal.empty());
        CHECK(var->attributes.reference.empty());
        CHECK(!var->attributes.isColor);
        CHECK(!var->attributes.isDirectory);
        CHECK(!var->attributes.isDateTime);
        CHECK(!var->attributes.mustBeNotEmpty);
    }

    {
        Variable* var = s->variables[85];
        REQUIRE(var);
        CHECK(var->name == "optionalFileValue");
        CHECK(var->key == "\"OptionalFileValue\"");
        CHECK(generateTypename(var->type) == "std::optional<std::filesystem::path>");
        CHECK(var->comment == "optional file value documentation");

        CHECK(var->attributes.annotation.empty());
        CHECK(var->attributes.greater.empty());
        CHECK(var->attributes.greaterequal.empty());
        CHECK(var->attributes.inlist.empty());
        CHECK(var->attributes.inrange.empty());
        CHECK(var->attributes.key.empty());
        CHECK(var->attributes.less.empty());
        CHECK(var->attributes.lessequal.empty());
        CHECK(var->attributes.notinrange.empty());
        CHECK(var->attributes.unequal.empty());
        CHECK(var->attributes.reference.empty());
        CHECK(!var->attributes.isColor);
        CHECK(!var->attributes.isDirectory);
        CHECK(!var->attributes.isDateTime);
        CHECK(!var->attributes.mustBeNotEmpty);
    }

    {
        Variable* var = s->variables[86];
        REQUIRE(var);
        CHECK(var->name == "vectorFileValue");
        CHECK(var->key == "\"VectorFileValue\"");
        CHECK(generateTypename(var->type) == "std::vector<std::filesystem::path>");
        CHECK(var->comment == "vector file value documentation");

        CHECK(var->attributes.annotation.empty());
        CHECK(var->attributes.greater.empty());
        CHECK(var->attributes.greaterequal.empty());
        CHECK(var->attributes.inlist.empty());
        CHECK(var->attributes.inrange.empty());
        CHECK(var->attributes.key.empty());
        CHECK(var->attributes.less.empty());
        CHECK(var->attributes.lessequal.empty());
        CHECK(var->attributes.notinrange.empty());
        CHECK(var->attributes.unequal.empty());
        CHECK(var->attributes.reference.empty());
        CHECK(!var->attributes.isColor);
        CHECK(!var->attributes.isDirectory);
        CHECK(!var->attributes.isDateTime);
        CHECK(!var->attributes.mustBeNotEmpty);
    }

    {
        Variable* var = s->variables[87];
        REQUIRE(var);
        CHECK(var->name == "optionalVectorFileValue");
        CHECK(var->key == "\"OptionalVectorFileValue\"");
        CHECK(generateTypename(var->type) == "std::optional<std::vector<std::filesystem::path>>");
        CHECK(var->comment == "optional vector file value documentation");

        CHECK(var->attributes.annotation.empty());
        CHECK(var->attributes.greater.empty());
        CHECK(var->attributes.greaterequal.empty());
        CHECK(var->attributes.inlist.empty());
        CHECK(var->attributes.inrange.empty());
        CHECK(var->attributes.key.empty());
        CHECK(var->attributes.less.empty());
        CHECK(var->attributes.lessequal.empty());
        CHECK(var->attributes.notinrange.empty());
        CHECK(var->attributes.unequal.empty());
        CHECK(var->attributes.reference.empty());
        CHECK(!var->attributes.isColor);
        CHECK(!var->attributes.isDirectory);
        CHECK(!var->attributes.isDateTime);
        CHECK(!var->attributes.mustBeNotEmpty);
    }

    {
        Variable* var = s->variables[88];
        REQUIRE(var);
        CHECK(var->name == "directoryValue");
        CHECK(var->key == "\"DirectoryValue\"");
        CHECK(generateTypename(var->type) == "std::filesystem::path");
        CHECK(var->comment == "directory value documentation");
        CHECK(var->attributes.isDirectory);

        CHECK(var->attributes.annotation.empty());
        CHECK(var->attributes.greater.empty());
        CHECK(var->attributes.greaterequal.empty());
        CHECK(var->attributes.inlist.empty());
        CHECK(var->attributes.inrange.empty());
        CHECK(var->attributes.key.empty());
        CHECK(var->attributes.less.empty());
        CHECK(var->attributes.lessequal.empty());
        CHECK(var->attributes.notinrange.empty());
        CHECK(var->attributes.unequal.empty());
        CHECK(var->attributes.reference.empty());
        CHECK(!var->attributes.isColor);
        CHECK(!var->attributes.isDateTime);
        CHECK(!var->attributes.mustBeNotEmpty);
    }

    {
        Variable* var = s->variables[89];
        REQUIRE(var);
        CHECK(var->name == "optionalDirectoryValue");
        CHECK(var->key == "\"OptionalDirectoryValue\"");
        CHECK(generateTypename(var->type) == "std::optional<std::filesystem::path>");
        CHECK(var->comment == "optional directory value documentation");
        CHECK(var->attributes.isDirectory);

        CHECK(var->attributes.annotation.empty());
        CHECK(var->attributes.greater.empty());
        CHECK(var->attributes.greaterequal.empty());
        CHECK(var->attributes.inlist.empty());
        CHECK(var->attributes.inrange.empty());
        CHECK(var->attributes.key.empty());
        CHECK(var->attributes.less.empty());
        CHECK(var->attributes.lessequal.empty());
        CHECK(var->attributes.notinrange.empty());
        CHECK(var->attributes.unequal.empty());
        CHECK(var->attributes.reference.empty());
        CHECK(!var->attributes.isColor);
        CHECK(!var->attributes.isDateTime);
        CHECK(!var->attributes.mustBeNotEmpty);
    }

    {
        Variable* var = s->variables[90];
        REQUIRE(var);
        CHECK(var->name == "vectorDirectoryValue");
        CHECK(var->key == "\"VectorDirectoryValue\"");
        CHECK(generateTypename(var->type) == "std::vector<std::filesystem::path>");
        CHECK(var->comment == "vector directory value documentation");
        CHECK(var->attributes.isDirectory);

        CHECK(var->attributes.annotation.empty());
        CHECK(var->attributes.greater.empty());
        CHECK(var->attributes.greaterequal.empty());
        CHECK(var->attributes.inlist.empty());
        CHECK(var->attributes.inrange.empty());
        CHECK(var->attributes.key.empty());
        CHECK(var->attributes.less.empty());
        CHECK(var->attributes.lessequal.empty());
        CHECK(var->attributes.notinrange.empty());
        CHECK(var->attributes.unequal.empty());
        CHECK(var->attributes.reference.empty());
        CHECK(!var->attributes.isColor);
        CHECK(!var->attributes.isDateTime);
        CHECK(!var->attributes.mustBeNotEmpty);
    }

    {
        Variable* var = s->variables[91];
        REQUIRE(var);
        CHECK(var->name == "optionalVectorDirectoryValue");
        CHECK(var->key == "\"OptionalVectorDirectoryValue\"");
        CHECK(generateTypename(var->type) == "std::optional<std::vector<std::filesystem::path>>");
        CHECK(var->comment == "optional vector directory value documentation");
        CHECK(var->attributes.isDirectory);

        CHECK(var->attributes.annotation.empty());
        CHECK(var->attributes.greater.empty());
        CHECK(var->attributes.greaterequal.empty());
        CHECK(var->attributes.inlist.empty());
        CHECK(var->attributes.inrange.empty());
        CHECK(var->attributes.key.empty());
        CHECK(var->attributes.less.empty());
        CHECK(var->attributes.lessequal.empty());
        CHECK(var->attributes.notinrange.empty());
        CHECK(var->attributes.unequal.empty());
        CHECK(var->attributes.reference.empty());
        CHECK(!var->attributes.isColor);
        CHECK(!var->attributes.isDateTime);
        CHECK(!var->attributes.mustBeNotEmpty);
    }

    {
        Variable* var = s->variables[92];
        REQUIRE(var);
        CHECK(var->name == "notDirectoryValue");
        CHECK(var->key == "\"NotDirectoryValue\"");
        CHECK(generateTypename(var->type) == "std::filesystem::path");
        CHECK(var->comment == "not directory value documentation");
        CHECK(!var->attributes.isDirectory);

        CHECK(var->attributes.annotation.empty());
        CHECK(var->attributes.greater.empty());
        CHECK(var->attributes.greaterequal.empty());
        CHECK(var->attributes.inlist.empty());
        CHECK(var->attributes.inrange.empty());
        CHECK(var->attributes.key.empty());
        CHECK(var->attributes.less.empty());
        CHECK(var->attributes.lessequal.empty());
        CHECK(var->attributes.notinrange.empty());
        CHECK(var->attributes.unequal.empty());
        CHECK(var->attributes.reference.empty());
        CHECK(!var->attributes.isColor);
        CHECK(!var->attributes.isDateTime);
        CHECK(!var->attributes.mustBeNotEmpty);
    }

    {
        Variable* var = s->variables[93];
        REQUIRE(var);
        CHECK(var->name == "notOptionalDirectoryValue");
        CHECK(var->key == "\"NotOptionalDirectoryValue\"");
        CHECK(generateTypename(var->type) == "std::optional<std::filesystem::path>");
        CHECK(var->comment == "not optional directory value documentation");
        CHECK(!var->attributes.isDirectory);

        CHECK(var->attributes.annotation.empty());
        CHECK(var->attributes.greater.empty());
        CHECK(var->attributes.greaterequal.empty());
        CHECK(var->attributes.inlist.empty());
        CHECK(var->attributes.inrange.empty());
        CHECK(var->attributes.key.empty());
        CHECK(var->attributes.less.empty());
        CHECK(var->attributes.lessequal.empty());
        CHECK(var->attributes.notinrange.empty());
        CHECK(var->attributes.unequal.empty());
        CHECK(var->attributes.reference.empty());
        CHECK(!var->attributes.isColor);
        CHECK(!var->attributes.isDateTime);
        CHECK(!var->attributes.mustBeNotEmpty);
    }

    {
        Variable* var = s->variables[94];
        REQUIRE(var);
        CHECK(var->name == "notVectorDirectoryValue");
        CHECK(var->key == "\"NotVectorDirectoryValue\"");
        CHECK(generateTypename(var->type) == "std::vector<std::filesystem::path>");
        CHECK(var->comment == "not vector directory value documentation");
        CHECK(!var->attributes.isDirectory);

        CHECK(var->attributes.annotation.empty());
        CHECK(var->attributes.greater.empty());
        CHECK(var->attributes.greaterequal.empty());
        CHECK(var->attributes.inlist.empty());
        CHECK(var->attributes.inrange.empty());
        CHECK(var->attributes.key.empty());
        CHECK(var->attributes.less.empty());
        CHECK(var->attributes.lessequal.empty());
        CHECK(var->attributes.notinrange.empty());
        CHECK(var->attributes.unequal.empty());
        CHECK(var->attributes.reference.empty());
        CHECK(!var->attributes.isColor);
        CHECK(!var->attributes.isDateTime);
        CHECK(!var->attributes.mustBeNotEmpty);
    }

    {
        Variable* var = s->variables[95];
        REQUIRE(var);
        CHECK(var->name == "notOptionalVectorDirectoryValue");
        CHECK(var->key == "\"NotOptionalVectorDirectoryValue\"");
        CHECK(generateTypename(var->type) == "std::optional<std::vector<std::filesystem::path>>");
        CHECK(var->comment == "not optional vector directory value documentation");
        CHECK(!var->attributes.isDirectory);

        CHECK(var->attributes.annotation.empty());
        CHECK(var->attributes.greater.empty());
        CHECK(var->attributes.greaterequal.empty());
        CHECK(var->attributes.inlist.empty());
        CHECK(var->attributes.inrange.empty());
        CHECK(var->attributes.key.empty());
        CHECK(var->attributes.less.empty());
        CHECK(var->attributes.lessequal.empty());
        CHECK(var->attributes.notinrange.empty());
        CHECK(var->attributes.unequal.empty());
        CHECK(var->attributes.reference.empty());
        CHECK(!var->attributes.isColor);
        CHECK(!var->attributes.isDateTime);
        CHECK(!var->attributes.mustBeNotEmpty);
    }

    {
        Variable* var = s->variables[96];
        REQUIRE(var);
        CHECK(var->name == "yesDirectoryValue");
        CHECK(var->key == "\"YesDirectoryValue\"");
        CHECK(generateTypename(var->type) == "std::filesystem::path");
        CHECK(var->comment == "yes directory value documentation");
        CHECK(var->attributes.isDirectory);

        CHECK(var->attributes.annotation.empty());
        CHECK(var->attributes.greater.empty());
        CHECK(var->attributes.greaterequal.empty());
        CHECK(var->attributes.inlist.empty());
        CHECK(var->attributes.inrange.empty());
        CHECK(var->attributes.key.empty());
        CHECK(var->attributes.less.empty());
        CHECK(var->attributes.lessequal.empty());
        CHECK(var->attributes.notinrange.empty());
        CHECK(var->attributes.unequal.empty());
        CHECK(var->attributes.reference.empty());
        CHECK(!var->attributes.isColor);
        CHECK(!var->attributes.isDateTime);
        CHECK(!var->attributes.mustBeNotEmpty);
    }

    {
        Variable* var = s->variables[97];
        REQUIRE(var);
        CHECK(var->name == "yesOptionalDirectoryValue");
        CHECK(var->key == "\"YesOptionalDirectoryValue\"");
        CHECK(generateTypename(var->type) == "std::optional<std::filesystem::path>");
        CHECK(var->comment == "yes optional directory value documentation");
        CHECK(var->attributes.isDirectory);

        CHECK(var->attributes.annotation.empty());
        CHECK(var->attributes.greater.empty());
        CHECK(var->attributes.greaterequal.empty());
        CHECK(var->attributes.inlist.empty());
        CHECK(var->attributes.inrange.empty());
        CHECK(var->attributes.key.empty());
        CHECK(var->attributes.less.empty());
        CHECK(var->attributes.lessequal.empty());
        CHECK(var->attributes.notinrange.empty());
        CHECK(var->attributes.unequal.empty());
        CHECK(var->attributes.reference.empty());
        CHECK(!var->attributes.isColor);
        CHECK(!var->attributes.isDateTime);
        CHECK(!var->attributes.mustBeNotEmpty);
    }

    {
        Variable* var = s->variables[98];
        REQUIRE(var);
        CHECK(var->name == "yesVectorDirectoryValue");
        CHECK(var->key == "\"YesVectorDirectoryValue\"");
        CHECK(generateTypename(var->type) == "std::vector<std::filesystem::path>");
        CHECK(var->comment == "yes vector directory value documentation");
        CHECK(var->attributes.isDirectory);

        CHECK(var->attributes.annotation.empty());
        CHECK(var->attributes.greater.empty());
        CHECK(var->attributes.greaterequal.empty());
        CHECK(var->attributes.inlist.empty());
        CHECK(var->attributes.inrange.empty());
        CHECK(var->attributes.key.empty());
        CHECK(var->attributes.less.empty());
        CHECK(var->attributes.lessequal.empty());
        CHECK(var->attributes.notinrange.empty());
        CHECK(var->attributes.unequal.empty());
        CHECK(var->attributes.reference.empty());
        CHECK(!var->attributes.isColor);
        CHECK(!var->attributes.isDateTime);
        CHECK(!var->attributes.mustBeNotEmpty);
    }

    {
        Variable* var = s->variables[99];
        REQUIRE(var);
        CHECK(var->name == "yesOptionalVectorDirectoryValue");
        CHECK(var->key == "\"YesOptionalVectorDirectoryValue\"");
        CHECK(generateTypename(var->type) == "std::optional<std::vector<std::filesystem::path>>");
        CHECK(var->comment == "yes optional vector directory value documentation");
        CHECK(var->attributes.isDirectory);

        CHECK(var->attributes.annotation.empty());
        CHECK(var->attributes.greater.empty());
        CHECK(var->attributes.greaterequal.empty());
        CHECK(var->attributes.inlist.empty());
        CHECK(var->attributes.inrange.empty());
        CHECK(var->attributes.key.empty());
        CHECK(var->attributes.less.empty());
        CHECK(var->attributes.lessequal.empty());
        CHECK(var->attributes.notinrange.empty());
        CHECK(var->attributes.unequal.empty());
        CHECK(var->attributes.reference.empty());
        CHECK(!var->attributes.isColor);
        CHECK(!var->attributes.isDateTime);
        CHECK(!var->attributes.mustBeNotEmpty);
    }

    {
        Variable* var = s->variables[99];
        REQUIRE(var);
        CHECK(var->name == "dateTimeValue");
        CHECK(var->key == "\"DateTimeValue\"");
        CHECK(generateTypename(var->type) == "std::string");
        CHECK(var->comment == "dateTime value documentation");
        CHECK(var->attributes.isDateTime);

        CHECK(var->attributes.annotation.empty());
        CHECK(var->attributes.greater.empty());
        CHECK(var->attributes.greaterequal.empty());
        CHECK(var->attributes.inlist.empty());
        CHECK(var->attributes.inrange.empty());
        CHECK(var->attributes.key.empty());
        CHECK(var->attributes.less.empty());
        CHECK(var->attributes.lessequal.empty());
        CHECK(var->attributes.notinrange.empty());
        CHECK(var->attributes.unequal.empty());
        CHECK(var->attributes.reference.empty());
        CHECK(!var->attributes.isColor);
        CHECK(!var->attributes.isDirectory);
        CHECK(!var->attributes.mustBeNotEmpty);
    }

    {
        Variable* var = s->variables[100];
        REQUIRE(var);
        CHECK(var->name == "optionalDateTimeValue");
        CHECK(var->key == "\"OptionalDateTimeValue\"");
        CHECK(generateTypename(var->type) == "std::optional<std::string>");
        CHECK(var->comment == "optional dateTime value documentation");
        CHECK(var->attributes.isDateTime);

        CHECK(var->attributes.annotation.empty());
        CHECK(var->attributes.greater.empty());
        CHECK(var->attributes.greaterequal.empty());
        CHECK(var->attributes.inlist.empty());
        CHECK(var->attributes.inrange.empty());
        CHECK(var->attributes.key.empty());
        CHECK(var->attributes.less.empty());
        CHECK(var->attributes.lessequal.empty());
        CHECK(var->attributes.notinrange.empty());
        CHECK(var->attributes.unequal.empty());
        CHECK(var->attributes.reference.empty());
        CHECK(!var->attributes.isColor);
        CHECK(!var->attributes.isDirectory);
        CHECK(!var->attributes.mustBeNotEmpty);
    }

    {
        Variable* var = s->variables[101];
        REQUIRE(var);
        CHECK(var->name == "vectorDateTimeValue");
        CHECK(var->key == "\"VectorDateTimeValue\"");
        CHECK(generateTypename(var->type) == "std::vector<std::string>");
        CHECK(var->comment == "vector dateTime value documentation");
        CHECK(var->attributes.isDateTime);

        CHECK(var->attributes.annotation.empty());
        CHECK(var->attributes.greater.empty());
        CHECK(var->attributes.greaterequal.empty());
        CHECK(var->attributes.inlist.empty());
        CHECK(var->attributes.inrange.empty());
        CHECK(var->attributes.key.empty());
        CHECK(var->attributes.less.empty());
        CHECK(var->attributes.lessequal.empty());
        CHECK(var->attributes.notinrange.empty());
        CHECK(var->attributes.unequal.empty());
        CHECK(var->attributes.reference.empty());
        CHECK(!var->attributes.isColor);
        CHECK(!var->attributes.isDirectory);
        CHECK(!var->attributes.mustBeNotEmpty);
    }

    {
        Variable* var = s->variables[102];
        REQUIRE(var);
        CHECK(var->name == "optionalVectorDateTimeValue");
        CHECK(var->key == "\"OptionalVectorDateTimeValue\"");
        CHECK(generateTypename(var->type) == "std::optional<std::vector<std::string>>");
        CHECK(var->comment == "optional vector dateTime value documentation");
        CHECK(var->attributes.isDateTime);

        CHECK(var->attributes.annotation.empty());
        CHECK(var->attributes.greater.empty());
        CHECK(var->attributes.greaterequal.empty());
        CHECK(var->attributes.inlist.empty());
        CHECK(var->attributes.inrange.empty());
        CHECK(var->attributes.key.empty());
        CHECK(var->attributes.less.empty());
        CHECK(var->attributes.lessequal.empty());
        CHECK(var->attributes.notinrange.empty());
        CHECK(var->attributes.unequal.empty());
        CHECK(var->attributes.reference.empty());
        CHECK(!var->attributes.isColor);
        CHECK(!var->attributes.isDirectory);
        CHECK(!var->attributes.mustBeNotEmpty);
    }

    std::string r = generateResult(s);
    CHECK(!r.empty());
}

TEST_CASE("Parsing Attribute: Multiple Attributes (success)", "[parsing]") {
    constexpr const char Source[] = R"(
    struct [[codegen::Dictionary(MultipleAttributes)]] Parameters {
        // keyInRangeValue documentation
        float keyInRangeValue [[codegen::key(KeyKey), codegen::inrange(-2, 2)]];

        // keyInRangeValueOptional documentation
        std::optional<float> keyValueInRangeOptional [[codegen::key(KeyKeyOptional), codegen::inrange(-2, 3)]];
};
)";

    Struct* s = parseRootStruct(Source);
    REQUIRE(s->variables.size() == 2);
    
    {
        Variable* var = s->variables[0];
        REQUIRE(var);
        CHECK(var->name == "keyInRangeValue");
        CHECK(var->key == "KeyKey");
        CHECK(generateTypename(var->type) == "float");
        CHECK(var->comment == "keyInRangeValue documentation");
        CHECK(var->attributes.key == "KeyKey");
        CHECK(var->attributes.inrange == "-2, 2");

        CHECK(var->attributes.annotation.empty());
        CHECK(var->attributes.greater.empty());
        CHECK(var->attributes.greaterequal.empty());
        CHECK(var->attributes.inlist.empty());
        CHECK(var->attributes.less.empty());
        CHECK(var->attributes.lessequal.empty());
        CHECK(var->attributes.notinrange.empty());
        CHECK(var->attributes.reference.empty());
        CHECK(var->attributes.unequal.empty());
    }

    {
        Variable* var = s->variables[1];
        REQUIRE(var);
        CHECK(var->name == "keyValueInRangeOptional");
        CHECK(var->key == "KeyKeyOptional");
        CHECK(generateTypename(var->type) == "std::optional<float>");
        CHECK(var->comment == "keyInRangeValueOptional documentation");
        CHECK(var->attributes.key == "KeyKeyOptional");
        CHECK(var->attributes.inrange == "-2, 3");

        CHECK(var->attributes.annotation.empty());
        CHECK(var->attributes.greater.empty());
        CHECK(var->attributes.greaterequal.empty());
        CHECK(var->attributes.inlist.empty());
        CHECK(var->attributes.less.empty());
        CHECK(var->attributes.lessequal.empty());
        CHECK(var->attributes.notinrange.empty());
        CHECK(var->attributes.reference.empty());
        CHECK(var->attributes.unequal.empty());
    }
}

TEST_CASE("Parsing Attribute: Struct Attribute empty noexhaustive", "[parsing]") {
    constexpr const char Source[] = R"(
struct [[codegen::Dictionary(Par), codegen::noexhaustive()]] Parameters {
    int value;
};
)";

    Struct* s = parseRootStruct(Source);
    REQUIRE(s);
    CHECK(s->attributes.dictionary == "Par");
    CHECK(s->attributes.noExhaustive);
    REQUIRE(s->variables.size() == 1);
    REQUIRE(s->variables[0]);
    CHECK(s->variables[0]->name == "value");
    CHECK(s->variables[0]->key == "\"Value\"");
    CHECK(generateTypename(s->variables[0]->type) == "int");
}

TEST_CASE("Parsing Attribute: Struct Attribute true noexhaustive", "[parsing]") {
    constexpr const char Source[] = R"(
struct [[codegen::Dictionary(Par), codegen::noexhaustive(true)]] Parameters {
    int value;
};
)";

    Struct* s = parseRootStruct(Source);
    REQUIRE(s);
    CHECK(s->attributes.dictionary == "Par");
    CHECK(s->attributes.noExhaustive);
    REQUIRE(s->variables.size() == 1);
    REQUIRE(s->variables[0]);
    CHECK(s->variables[0]->name == "value");
    CHECK(s->variables[0]->key == "\"Value\"");
    CHECK(generateTypename(s->variables[0]->type) == "int");
}

TEST_CASE("Parsing Attribute: Struct Attribute false noexhaustive", "[parsing]") {
    constexpr const char Source[] = R"(
struct [[codegen::Dictionary(Par), codegen::noexhaustive(false)]] Parameters {
    int value;
};
)";

    Struct* s = parseRootStruct(Source);
    REQUIRE(s);
    CHECK(s->attributes.dictionary == "Par");
    CHECK(!s->attributes.noExhaustive);
    REQUIRE(s->variables.size() == 1);
    REQUIRE(s->variables[0]);
    CHECK(s->variables[0]->name == "value");
    CHECK(s->variables[0]->key == "\"Value\"");
    CHECK(generateTypename(s->variables[0]->type) == "int");
}<|MERGE_RESOLUTION|>--- conflicted
+++ resolved
@@ -348,11 +348,7 @@
     Struct* s = parseRootStruct(Source);
 
     CHECK(s->children.empty());
-<<<<<<< HEAD
-    REQUIRE(s->variables.size() == 103);
-=======
-    REQUIRE(s->variables.size() == 100);
->>>>>>> 2efd1768
+    REQUIRE(s->variables.size() == 104);
     {
         Variable* var = s->variables[0];
         REQUIRE(var);
@@ -2857,7 +2853,7 @@
     }
 
     {
-        Variable* var = s->variables[99];
+        Variable* var = s->variables[100];
         REQUIRE(var);
         CHECK(var->name == "dateTimeValue");
         CHECK(var->key == "\"DateTimeValue\"");
@@ -2882,7 +2878,7 @@
     }
 
     {
-        Variable* var = s->variables[100];
+        Variable* var = s->variables[101];
         REQUIRE(var);
         CHECK(var->name == "optionalDateTimeValue");
         CHECK(var->key == "\"OptionalDateTimeValue\"");
@@ -2907,7 +2903,7 @@
     }
 
     {
-        Variable* var = s->variables[101];
+        Variable* var = s->variables[102];
         REQUIRE(var);
         CHECK(var->name == "vectorDateTimeValue");
         CHECK(var->key == "\"VectorDateTimeValue\"");
@@ -2932,7 +2928,7 @@
     }
 
     {
-        Variable* var = s->variables[102];
+        Variable* var = s->variables[103];
         REQUIRE(var);
         CHECK(var->name == "optionalVectorDateTimeValue");
         CHECK(var->key == "\"OptionalVectorDateTimeValue\"");
